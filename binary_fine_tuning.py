--- conflicted
+++ resolved
@@ -47,7 +47,7 @@
     print('#' * 100 + '\n')
 
     for epoch in range(num_epochs):
-        with (context_handlers.TimeWrapper()):
+        with context_handlers.TimeWrapper():
             total_running_loss = torch.Tensor([0.0]).to(device)
 
             train_predictions = []
@@ -127,20 +127,13 @@
                                       num_epochs: int,
                                       train_eval_split: float = None,
                                       save_files: bool = True):
-<<<<<<< HEAD
-    preprocessor, fine_tuners, loaders, devices = backbone_pipeline.initiate(data_str=data_str,
-                                                                             lr=lr,
-                                                                             model_name=model_name,
-                                                                             l=l)
-=======
-    preprocessor, fine_tuners, loaders, devices, positive_class_weight = backbone_pipeline.initiate(
+    preprocessor, fine_tuners, loaders, devices = backbone_pipeline.initiate(
         data_str=data_str,
         lr=lr,
         model_name=model_name,
         train_eval_split=train_eval_split,
         l=l)
 
->>>>>>> f5870d06
     for fine_tuner in fine_tuners:
         fine_tune_binary_model(data_str=data_str,
                                l=l,
