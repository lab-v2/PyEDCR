import vit_pipeline
import EDCR_pipeline
import utils


def run():
<<<<<<< HEAD
    mults = [False, True]
    lrs = [0.0001, 3e-06]
    losses = ['BCE', 'soft_marginal']
    from_main = [True, False]
    combined = [False, True]
=======
    # vit_pipeline.run_combined_fine_tuning_pipeline(lrs=[0.0001],
    #                                                loss='soft_marginal')
    # vit_pipeline.run_individual_fine_tuning_pipeline()
>>>>>>> 40e0c039

    for comb in combined:
        for main in from_main:
            for mult in mults:
                for loss in losses:
                    for lr in lrs:
                        if not comb and lr == 3e-06:
                            continue

<<<<<<< HEAD
                        EDCR_pipeline.run_EDCR_pipeline(
                            main_lr=lr,
                            combined=comb,
                            loss=loss,
                            conditions_from_secondary=not main,
                            conditions_from_main=main,
                            consistency_constraints=True,
                            multiprocessing=mult)
=======
    # vit_pipeline.run_individual_fine_tuning_pipeline()

    # combined = True
    # losses = ['BCE', 'soft_marginal']
    # lrs = [3e-6]
    #
    # for main_lr in lrs:
    #     # for loss in losses:
    #     print('\n')
    #     for i in range(3):
    #         print(utils.red_text('#' * 150))
    #     print('\n')
    #
    #     for conditions_from_main in [True, False]:
    #
    #         print(utils.red_text(f'\nconditions_from_secondary={not conditions_from_main}, '
    #                              f'conditions_from_main={conditions_from_main}\n' +
    #                              f'combined={combined}\n' + '#' * 100 + '\n'))
    #
    #         EDCR_pipeline.run_EDCR_pipeline(main_lr=main_lr,
    #                                         combined=combined,
    #                                         loss=losses[0],
    #                                         conditions_from_secondary=not conditions_from_main,
    #                                         conditions_from_main=conditions_from_main,
    #                                         consistency_constraints=True,
    #                                         multiprocessing=True)

    combined = False
    conditions_from_main = True
    print(utils.red_text(f'\nconditions_from_secondary={not conditions_from_main}, '
                         f'conditions_from_main={conditions_from_main}\n' +
                         f'combined={combined}\n' + '#' * 100 + '\n'))

    EDCR_pipeline.run_EDCR_pipeline(main_lr=0.0001,
                                    combined=combined,
                                    loss='soft_marginal',
                                    conditions_from_secondary=not conditions_from_main,
                                    conditions_from_main=conditions_from_main,
                                    consistency_constraints=True,
                                    multiprocessing=False)
>>>>>>> 40e0c039
<|MERGE_RESOLUTION|>--- conflicted
+++ resolved
@@ -4,36 +4,12 @@
 
 
 def run():
-<<<<<<< HEAD
-    mults = [False, True]
-    lrs = [0.0001, 3e-06]
-    losses = ['BCE', 'soft_marginal']
-    from_main = [True, False]
-    combined = [False, True]
-=======
-    # vit_pipeline.run_combined_fine_tuning_pipeline(lrs=[0.0001],
-    #                                                loss='soft_marginal')
+    vit_pipeline.run_combined_fine_tuning_pipeline(lrs=[0.0001],
+                                                   loss='soft_marginal')
     # vit_pipeline.run_individual_fine_tuning_pipeline()
->>>>>>> 40e0c039
 
-    for comb in combined:
-        for main in from_main:
-            for mult in mults:
-                for loss in losses:
-                    for lr in lrs:
-                        if not comb and lr == 3e-06:
-                            continue
+    # vit_pipeline.run_combined_testing_pipeline(pretrained_path='vit_b_16_lr0.0001.pth')
 
-<<<<<<< HEAD
-                        EDCR_pipeline.run_EDCR_pipeline(
-                            main_lr=lr,
-                            combined=comb,
-                            loss=loss,
-                            conditions_from_secondary=not main,
-                            conditions_from_main=main,
-                            consistency_constraints=True,
-                            multiprocessing=mult)
-=======
     # vit_pipeline.run_individual_fine_tuning_pipeline()
 
     # combined = True
@@ -59,19 +35,4 @@
     #                                         conditions_from_secondary=not conditions_from_main,
     #                                         conditions_from_main=conditions_from_main,
     #                                         consistency_constraints=True,
-    #                                         multiprocessing=True)
-
-    combined = False
-    conditions_from_main = True
-    print(utils.red_text(f'\nconditions_from_secondary={not conditions_from_main}, '
-                         f'conditions_from_main={conditions_from_main}\n' +
-                         f'combined={combined}\n' + '#' * 100 + '\n'))
-
-    EDCR_pipeline.run_EDCR_pipeline(main_lr=0.0001,
-                                    combined=combined,
-                                    loss='soft_marginal',
-                                    conditions_from_secondary=not conditions_from_main,
-                                    conditions_from_main=conditions_from_main,
-                                    consistency_constraints=True,
-                                    multiprocessing=False)
->>>>>>> 40e0c039
+    #                                         multiprocessing=True)