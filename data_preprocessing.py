import os
import numpy as np
import torch
import torchvision
import pandas as pd
import torch.utils.data
import pathlib
import typing
import abc
import random

from typing import List
random.seed(42)

current_file_location = pathlib.Path(__file__).parent.resolve()
os.chdir(current_file_location)

data_file_path = rf'data/WEO_Data_Sheet.xlsx'
dataframes_by_sheet = pd.read_excel(data_file_path, sheet_name=None)
fine_grain_results_df = dataframes_by_sheet['Fine-Grain Results']
fine_grain_classes_str = sorted(fine_grain_results_df['Class Name'].to_list())
coarse_grain_results_df = dataframes_by_sheet['Coarse-Grain Results']
coarse_grain_classes_str = sorted(coarse_grain_results_df['Class Name'].to_list())
granularities_str = ['fine', 'coarse']

# Data for our use case

test_true_fine_data = np.load(r'data/test_fine/test_true_fine.npy')
test_true_coarse_data = np.load(r'data/test_coarse/test_true_coarse.npy')

train_true_fine_data = np.load(r'data/train_fine/train_true_fine.npy')
train_true_coarse_data = np.load(r'data/train_coarse/train_true_coarse.npy')

num_fine_grain_classes = len(fine_grain_classes_str)
num_coarse_grain_classes = len(coarse_grain_classes_str)


def is_monotonic(input_arr: np.array) -> bool:
    return np.all(input_arr[:-1] <= input_arr[1:])


def expand_ranges(tuples):
    """
    Expands a list of tuples of integers into a list containing all numbers within the ranges.
    :param tuples: A list of tuples of integers representing ranges (start, end).
    :returns: A list containing all numbers within the specified ranges.
    """

    result = []
    for start, end in tuples:
        # Ensure start is less than or equal to end
        if start > end:
            start, end = end, start
        # Add all numbers from start (inclusive) to end (exclusive)
        result.extend(range(start, end + 1))
    return result


def get_fine_to_coarse() -> (dict[str, str], dict[int, int]):
    """
    Creates and returns a dictionary with fine-grain labels as keys and their corresponding coarse grain-labels
    as values, and a dictionary with fine-grain label indices as keys and their corresponding coarse-grain label
    indices as values
    """

    output_fine_to_coarse = {}
    output_fine_to_course_idx = {}
    training_df = dataframes_by_sheet['Training']

    assert (set(training_df['Fine-Grain Ground Truth'].unique().tolist()).intersection(fine_grain_classes_str)
            == set(fine_grain_classes_str))

    for fine_grain_class_idx, fine_grain_class in enumerate(fine_grain_classes_str):
        curr_fine_grain_training_data = training_df[training_df['Fine-Grain Ground Truth'] == fine_grain_class]
        assert curr_fine_grain_training_data['Course-Grain Ground Truth'].nunique() == 1

        coarse_grain_class = curr_fine_grain_training_data['Course-Grain Ground Truth'].iloc[0]
        coarse_grain_class_idx = coarse_grain_classes_str.index(coarse_grain_class)

        output_fine_to_coarse[fine_grain_class] = coarse_grain_class
        output_fine_to_course_idx[fine_grain_class_idx] = coarse_grain_class_idx

    return output_fine_to_coarse, output_fine_to_course_idx


fine_to_coarse, fine_to_course_idx = get_fine_to_coarse()


class Granularity(typing.Hashable):
    def __init__(self,
                 g_str: str):
        self.g_str = g_str

    def __str__(self):
        return self.g_str

    def __hash__(self):
        return hash(self.g_str)

    def __eq__(self, other):
        return self.__hash__() == other.__hash__()


def get_ground_truths(test: bool,
                      K: List[int] = None,
                      g: Granularity = None) -> np.array:
    if K is None:
        K = [idx for idx in range(0, len(test_true_coarse_data))]
    if test:
        true_fine_data = test_true_fine_data
        true_coarse_data = test_true_coarse_data
    else:
        true_fine_data = train_true_fine_data
        true_coarse_data = train_true_coarse_data

    if g is None:
        return true_fine_data[K], true_coarse_data[K]
    else:
        return true_fine_data[K] if str(g) == 'fine' else true_coarse_data[K]


granularities = {g_str: Granularity(g_str=g_str) for g_str in granularities_str}


class Label(typing.Hashable, abc.ABC):
    def __init__(self,
                 l_str: str,
                 index: int):
        self._l_str = l_str
        self._index = index
        self._g = None
        self.ltn_constant = None

    def __str__(self):
        return self._l_str

    @property
    def index(self):
        return self._index

    @property
    def g(self):
        return self._g

    def __hash__(self):
        return hash(f'{self.g}_{self._l_str}')

    def __eq__(self, other):
        return self.__hash__() == other.__hash__()


class FineGrainLabel(Label):
    def __init__(self,
                 l_str: str):
        super().__init__(l_str=l_str,
                         index=fine_grain_classes_str.index(l_str))
        assert l_str in fine_grain_classes_str
        self.__correct_coarse = fine_to_coarse[l_str]
        self._g = granularities['fine']

    @classmethod
    def with_index(cls,
                   l_index: int):
        l = fine_grain_classes_str[l_index]
        instance = cls(l_str=l)

        return instance


class CoarseGrainLabel(Label):
    def __init__(self,
                 l_str: str):
        super().__init__(l_str=l_str,
                         index=coarse_grain_classes_str.index(l_str))
        assert l_str in coarse_grain_classes_str
        self.correct_fine = coarse_to_fine[l_str]
        self._g = granularities['coarse']

    @classmethod
    def with_index(cls,
                   i_l: int):
        l = coarse_grain_classes_str[i_l]
        instance = cls(l_str=l)

        return instance


def get_num_inconsistencies(fine_labels: typing.Union[np.array, torch.Tensor],
                            coarse_labels: typing.Union[np.array, torch.Tensor]) -> int:
    inconsistencies = 0

    if isinstance(fine_labels, torch.Tensor):
        fine_labels = np.array(fine_labels.cpu())
        coarse_labels = np.array(coarse_labels.cpu())

    for fine_prediction, coarse_prediction in zip(fine_labels, coarse_labels):
        if fine_to_course_idx[fine_prediction] != coarse_prediction:
            inconsistencies += 1

    return inconsistencies


def get_dataset_transforms(train_or_test: str,
                           vit_model_name = 'vit_b_16',
                           error_fixing: bool = False,
                           weight: str = 'DEFAULT') -> torchvision.transforms.Compose:
    """
    Returns the transforms required for the VIT for training or test datasets
    """

    resize_num = 518 if vit_model_name == 'vit_h_14' else (224 if weight == 'DEFAULT' else 512)
    means = stds = [0.5] * 3

    standard_transforms = [torchvision.transforms.ToTensor(),
                           torchvision.transforms.Normalize(means, stds)]
    train_transforms = [torchvision.transforms.RandomResizedCrop(resize_num),
                        torchvision.transforms.RandomHorizontalFlip(),
                        torchvision.transforms.RandomRotation(15),  # Random rotation
                        torchvision.transforms.RandomVerticalFlip(),  # Random vertical flip
                        torchvision.transforms.ColorJitter(brightness=0.1, contrast=0.1, saturation=0.1, hue=0.1),
                        ]
    # Additional error-fixing-specific augmentations
    if error_fixing:
        train_transforms += [
            torchvision.transforms.RandomAffine(degrees=0, translate=(0.1, 0.1)),  # Random translation
            torchvision.transforms.RandomPerspective(distortion_scale=0.05, p=0.5),  # Random perspective
            torchvision.transforms.GaussianBlur(kernel_size=(5, 9), sigma=(0.1, 5)),  # Gaussian blur
        ]

    test_transforms = [torchvision.transforms.Resize(256),
                       torchvision.transforms.CenterCrop(resize_num)]
    return torchvision.transforms.Compose(
        (train_transforms if train_or_test == 'train' else test_transforms) + standard_transforms)


class EDCRImageFolder(torchvision.datasets.ImageFolder):
    def find_classes(self, directory: str) -> typing.Tuple[List[str], typing.Dict[str, int]]:
        classes = sorted(entry.name for entry in os.scandir(directory) if entry.is_dir() and
                         not entry.name.startswith('.'))
        if not classes:
            raise FileNotFoundError(f"Couldn't find any class folder in {directory}.")

        class_to_idx = {cls_name: index for index, cls_name in enumerate(classes)}
        return classes, class_to_idx


class CombinedImageFolderWithName(EDCRImageFolder):
    """
    Subclass of torchvision.datasets for a combined coarse and fine grain models that returns an image with its filename
    """

    def __getitem__(self,
                    index: int) -> (torch.tensor, int, str):
        """
        Returns one image from the dataset

        Parameters
        ----------

        index: Index of the image in the dataset
        """

        path, y_fine_grain = self.samples[index]
        y_coarse_grain = fine_to_course_idx[y_fine_grain]
        x = self.loader(path)

        if self.transform is not None:
            x = self.transform(x)
        if self.target_transform is not None:
            y_fine_grain = self.target_transform(y_fine_grain)
        name = os.path.basename(path)
        folder_path = os.path.basename(os.path.dirname(path))

        x_identifier = f'{folder_path}/{name}'

        return x, y_fine_grain, x_identifier, y_coarse_grain


class BinaryImageFolder(EDCRImageFolder):
    def __init__(self,
                 root: str,
                 l: Label,
                 transform: typing.Optional[typing.Callable] = None,
                 evaluation: bool = False):
        self.evaluation = evaluation

        if not evaluation:
            super().__init__(root=root, transform=transform)
            self.l = l.index
            self.balanced_samples = []

            # Count the number of images per class
            class_counts = {target: 0 for _, target in self.samples}
            for _, target in self.samples:
                class_counts[target] += 1

            # Number of positive examples
            positive_count = class_counts[self.l]

            # Calculate the number of negatives to sample from each of the other classes
            other_classes = [cls for cls in class_counts.keys() if cls != self.l]
            negative_samples_per_class = positive_count // len(other_classes)

            # Sample negatives

            for cls in other_classes:
                cls_samples = [(path, target) for path, target in self.samples if target == cls]
                self.balanced_samples.extend(
                    random.sample(cls_samples, min(negative_samples_per_class, len(cls_samples))))

            # Add positive examples
            self.balanced_samples.extend([(path, target) for path, target in self.samples if target == self.l])

            # Shuffle the dataset
            random.shuffle(self.balanced_samples)
        else:
            super().__init__(root=root,
                             transform=transform,
                             target_transform=lambda y: int(y == l.index))

    def __getitem__(self, index: int):
        if self.evaluation:
            return super().__getitem__(index)

        path, target = self.balanced_samples[index]
        sample = self.loader(path)
        if self.transform is not None:
            sample = self.transform(sample)
        # Convert the target to binary (1 for the chosen class, 0 for others)
        target = int(target == self.l)

        return sample, target

    def __len__(self):
        return len(self.samples if self.evaluation else self.balanced_samples)


class IndividualImageFolderWithName(EDCRImageFolder):
    """
    Subclass of torchvision.datasets for individual coarse or fine grain models that returns an image with its filename
    """

    def __getitem__(self,
                    index: int) -> (torch.tensor, int, str):
        """
        Returns one image from the dataset

        Parameters
        ----------

        index: Index of the image in the dataset
        """

        path, y = self.samples[index]
        x = self.loader(path)

        if self.transform is not None:
            x = self.transform(x)
        if self.target_transform is not None:
            y = self.target_transform(y)

        name = os.path.basename(path)
        folder_path = os.path.basename(os.path.dirname(path))

        x_identifier = f'{folder_path}/{name}'

        return x, y, x_identifier


def get_datasets(vit_model_names: list[str] = ['vit_b_16'],
                 weights: list[str] = ['DEFAULT'],
                 cwd: typing.Union[str, pathlib.Path] = os.getcwd(),
                 combined: bool = True,
                 binary_label: Label = None,
                 evaluation: bool = False,
                 error_fixing: bool = False) -> \
        (dict[str, torchvision.datasets.ImageFolder], int, int):
    """
    Instantiates and returns train and test datasets

    Parameters
    ----------
        :param weights:
        :param vit_model_names:
        :param error_fixing:
        :param evaluation:
        :param binary_label:
        :param cwd:
        :param combined:
    """

    data_dir = pathlib.Path.joinpath(pathlib.Path(cwd), '.')

<<<<<<< HEAD
    datasets = {}

    for train_or_test in ['train', 'test']:
        if binary_label is not None:
            datasets[train_or_test] = BinaryImageFolder(root=os.path.join(data_dir, f'data/{train_or_test}_fine'),
                                                        transform=get_dataset_transforms(train_or_test=train_or_test),
                                                        l=binary_label,
                                                        evaluation=evaluation)
        elif combined:
            datasets[train_or_test] = CombinedImageFolderWithName(root=os.path.join(data_dir,
                                                                                    f'data/{train_or_test}_fine'),
                                                                  transform=get_dataset_transforms(
                                                                      train_or_test=train_or_test,
                                                                      error_fixing=error_fixing,
                                                                      vit_model_name=vit_model_names[0],
                                                                      weight=weights[0]
                                                                  ))
        else:
            datasets[train_or_test] = IndividualImageFolderWithName(
                root=os.path.join(data_dir, f'{train_or_test}_fine'),
                transform=
                get_dataset_transforms(train_or_test=train_or_test))

    return datasets


def get_loaders(datasets: dict[str, torchvision.datasets.ImageFolder],
                batch_size: int,
                indices: typing.Sequence = None,
                evaluation: bool = None) -> dict[str, torch.utils.data.DataLoader]:
=======
    return datasets, num_fine_grain_classes, num_coarse_grain_classes


class DatasetWithIndices(torch.utils.data.Dataset):
    def __init__(self, dataset):
        self.dataset = dataset
        self.indices = np.arange(len(dataset))

    def __getitem__(self, index):
        x, y_fine_grain, x_identifier, y_coarse_grain = self.dataset[index]
        return x, y_fine_grain, x_identifier, y_coarse_grain, self.indices[index]

    def __len__(self):
        return len(self.dataset)


def get_loaders(datasets: dict[str, typing.Union[CombinedImageFolderWithName, IndividualImageFolderWithName]],
                batch_size: int,
                subset_indices: typing.Sequence = None,
                evaluation: bool = None,
                train_eval_split: float = None,
                get_indices: bool = None,
                get_fraction_of_example_with_label: dict[Label, float] = None) -> dict[
    str, torch.utils.data.DataLoader]:
>>>>>>> b7f142ab
    """
    Instantiates and returns train and test torch data loaders

    Parameters
    ----------
        :param evaluation:
        :param datasets:
        :param batch_size:
<<<<<<< HEAD
        :param indices:
=======
        :param subset_indices:
        :param get_indices:
>>>>>>> b7f142ab
    """
    loaders = {}
    all_indices = None

    label_counts = {}
    total_count = 0
    for _, _, _, y_coarse_grain in datasets['train']:  # Iterate through the original dataset
        if y_coarse_grain not in label_counts:
            label_counts[y_coarse_grain] = 0
        label_counts[y_coarse_grain] += 1
        total_count += 1
    print(f"Label counts in original train dataset: {total_count} examples in total, in which")

    # Sort label counts by label value (assuming labels are integers)
    sorted_label_counts = sorted(label_counts.items(), key=lambda item: item[0])

    for label, count in sorted_label_counts:
        print(f"  - Label {label}: {count} examples")

<<<<<<< HEAD
    for split in ['train', 'train_eval', 'test']:
        relevant_dataset = datasets[split if split != 'train_eval' else 'train']
        shuffle = split == 'train' and (evaluation is None or not evaluation)
=======
    for dataset_type in ['train', 'test'] + (['train_eval'] if train_eval_split is not None else []):
        relevant_dataset = datasets[dataset_type if dataset_type != 'train_eval' else 'train']

        if get_indices:
            relevant_dataset = DatasetWithIndices(relevant_dataset)

        loader_dataset = relevant_dataset if subset_indices is None or dataset_type == 'test' \
            else torch.utils.data.Subset(dataset=relevant_dataset,
                                         indices=subset_indices)

        if train_eval_split is not None:
            # Shuffle the indices in-place
            if all_indices is None:
                dataset_size = len(loader_dataset)
                all_indices = list(range(dataset_size))
                random.shuffle(all_indices)
                train_size = int(train_eval_split * dataset_size)
>>>>>>> b7f142ab

        if indices is None or split != 'train':
            dataset = relevant_dataset
        else:
            dataset = torch.utils.data.Subset(dataset=relevant_dataset,
                                              indices=indices)

<<<<<<< HEAD
        loaders[split] = torch.utils.data.DataLoader(
            dataset=dataset,
=======
        if get_fraction_of_example_with_label is not None and dataset_type == 'train' and get_indices:
            # Remove the fraction of label based on the value specify in the dict remove_label_with_fraction
            label_counts = {}
            for _, _, _, y_coarse_grain, _ in loader_dataset:  # Iterate through data and labels
                if y_coarse_grain not in label_counts:
                    label_counts[y_coarse_grain] = 0
                label_counts[y_coarse_grain] += 1  # Count occurrences of each label

            for label, remove_fraction in get_fraction_of_example_with_label.items():
                num_to_add = int(remove_fraction * label_counts[label.index])  # Calculate number to remove

                # Get datapoints with the specified label
                label_indices = [idx for _, _, _, y_coarse_grain, idx in loader_dataset
                                 if y_coarse_grain == label.index]

                # Sample indices to add the desired number
                add_indices = random.sample(label_indices, num_to_add)
                filtered_indices = [idx for _, _, _, _, idx in loader_dataset
                                    if (idx in add_indices) or (idx not in label_indices)]

                print(f'add {remove_fraction * 100}% of examples out of {label_counts[label.index]} '
                      f'from label {label.index} in train')

                loader_dataset = torch.utils.data.Subset(relevant_dataset, filtered_indices)

        shuffle = dataset_type == 'train' and (evaluation is None or not evaluation)

        if dataset_type in ['train', 'train_eval']:  # Only for train and train_eval loaders
            label_counts = {}
            total_count = 0
            for _, _, _, y_coarse_grain, _ in loader_dataset:  # Iterate through the loader dataset
                if y_coarse_grain not in label_counts:
                    label_counts[y_coarse_grain] = 0
                label_counts[y_coarse_grain] += 1
                total_count += 1

            print(f"Label counts in {dataset_type} loader: {total_count} examples in total, in which")
            # Sort label counts by label value (assuming labels are integers)
            sorted_label_counts = sorted(label_counts.items(), key=lambda item: item[0])

            for label, count in sorted_label_counts:
                print(f"  - Label {label}: {count} examples")

        loaders[dataset_type] = torch.utils.data.DataLoader(
            dataset=loader_dataset,
>>>>>>> b7f142ab
            batch_size=batch_size,
            shuffle=shuffle)

    return loaders


def get_one_hot_encoding(input_arr: np.array) -> np.array:
    return np.eye(np.max(input_arr) + 1)[input_arr].T


for i, arr in enumerate([train_true_fine_data, test_true_fine_data]):
    assert is_monotonic(arr)

coarse_to_fine = {
    'Air Defense': ['30N6E', 'Iskander', 'Pantsir-S1', 'Rs-24'],
    'BMP': ['BMP-1', 'BMP-2', 'BMP-T15'],
    'BTR': ['BRDM', 'BTR-60', 'BTR-70', 'BTR-80'],
    'Tank': ['T-14', 'T-62', 'T-64', 'T-72', 'T-80', 'T-90'],
    'Self Propelled Artillery': ['2S19_MSTA', 'BM-30', 'D-30', 'Tornado', 'TOS-1'],
    'BMD': ['BMD'],
    'MT_LB': ['MT_LB']
}

fine_grain_labels = {l: FineGrainLabel(l) for l in fine_grain_classes_str}
coarse_grain_labels = {l: CoarseGrainLabel(l) for l in coarse_grain_classes_str}


def get_labels(g: Granularity) -> dict[str, Label]:
    return fine_grain_labels if str(g) == 'fine' else coarse_grain_labels<|MERGE_RESOLUTION|>--- conflicted
+++ resolved
@@ -10,6 +10,7 @@
 import random
 
 from typing import List
+
 random.seed(42)
 
 current_file_location = pathlib.Path(__file__).parent.resolve()
@@ -129,7 +130,6 @@
         self._l_str = l_str
         self._index = index
         self._g = None
-        self.ltn_constant = None
 
     def __str__(self):
         return self._l_str
@@ -201,7 +201,7 @@
 
 
 def get_dataset_transforms(train_or_test: str,
-                           vit_model_name = 'vit_b_16',
+                           vit_model_name='vit_b_16',
                            error_fixing: bool = False,
                            weight: str = 'DEFAULT') -> torchvision.transforms.Compose:
     """
@@ -391,7 +391,6 @@
 
     data_dir = pathlib.Path.joinpath(pathlib.Path(cwd), '.')
 
-<<<<<<< HEAD
     datasets = {}
 
     for train_or_test in ['train', 'test']:
@@ -418,14 +417,6 @@
     return datasets
 
 
-def get_loaders(datasets: dict[str, torchvision.datasets.ImageFolder],
-                batch_size: int,
-                indices: typing.Sequence = None,
-                evaluation: bool = None) -> dict[str, torch.utils.data.DataLoader]:
-=======
-    return datasets, num_fine_grain_classes, num_coarse_grain_classes
-
-
 class DatasetWithIndices(torch.utils.data.Dataset):
     def __init__(self, dataset):
         self.dataset = dataset
@@ -439,7 +430,7 @@
         return len(self.dataset)
 
 
-def get_loaders(datasets: dict[str, typing.Union[CombinedImageFolderWithName, IndividualImageFolderWithName]],
+def get_loaders(datasets: dict[str, torchvision.datasets.ImageFolder],
                 batch_size: int,
                 subset_indices: typing.Sequence = None,
                 evaluation: bool = None,
@@ -447,24 +438,23 @@
                 get_indices: bool = None,
                 get_fraction_of_example_with_label: dict[Label, float] = None) -> dict[
     str, torch.utils.data.DataLoader]:
->>>>>>> b7f142ab
     """
     Instantiates and returns train and test torch data loaders
 
     Parameters
     ----------
+        :param get_indices:
+        :param get_fraction_of_example_with_label:
+        :param train_eval_split:
         :param evaluation:
         :param datasets:
         :param batch_size:
-<<<<<<< HEAD
-        :param indices:
-=======
         :param subset_indices:
-        :param get_indices:
->>>>>>> b7f142ab
     """
     loaders = {}
+
     all_indices = None
+    train_size = None
 
     label_counts = {}
     total_count = 0
@@ -481,20 +471,17 @@
     for label, count in sorted_label_counts:
         print(f"  - Label {label}: {count} examples")
 
-<<<<<<< HEAD
-    for split in ['train', 'train_eval', 'test']:
+    for split in ['train', 'test'] + (['train_eval'] if train_eval_split is not None else []):
         relevant_dataset = datasets[split if split != 'train_eval' else 'train']
-        shuffle = split == 'train' and (evaluation is None or not evaluation)
-=======
-    for dataset_type in ['train', 'test'] + (['train_eval'] if train_eval_split is not None else []):
-        relevant_dataset = datasets[dataset_type if dataset_type != 'train_eval' else 'train']
 
         if get_indices:
             relevant_dataset = DatasetWithIndices(relevant_dataset)
 
-        loader_dataset = relevant_dataset if subset_indices is None or dataset_type == 'test' \
-            else torch.utils.data.Subset(dataset=relevant_dataset,
-                                         indices=subset_indices)
+        if subset_indices is None or relevant_dataset != 'train':
+            loader_dataset = relevant_dataset
+        else:
+            loader_dataset = torch.utils.data.Subset(dataset=relevant_dataset,
+                                                     indices=subset_indices)
 
         if train_eval_split is not None:
             # Shuffle the indices in-place
@@ -503,19 +490,15 @@
                 all_indices = list(range(dataset_size))
                 random.shuffle(all_indices)
                 train_size = int(train_eval_split * dataset_size)
->>>>>>> b7f142ab
-
-        if indices is None or split != 'train':
-            dataset = relevant_dataset
-        else:
-            dataset = torch.utils.data.Subset(dataset=relevant_dataset,
-                                              indices=indices)
-
-<<<<<<< HEAD
-        loaders[split] = torch.utils.data.DataLoader(
-            dataset=dataset,
-=======
-        if get_fraction_of_example_with_label is not None and dataset_type == 'train' and get_indices:
+
+            if split == 'train':
+                loader_dataset = torch.utils.data.Subset(dataset=relevant_dataset,
+                                                         indices=all_indices[:train_size])
+            elif split == 'train_eval':
+                loader_dataset = torch.utils.data.Subset(dataset=relevant_dataset,
+                                                         indices=all_indices[train_size:])
+
+        if get_fraction_of_example_with_label is not None and split == 'train' and get_indices:
             # Remove the fraction of label based on the value specify in the dict remove_label_with_fraction
             label_counts = {}
             for _, _, _, y_coarse_grain, _ in loader_dataset:  # Iterate through data and labels
@@ -540,9 +523,9 @@
 
                 loader_dataset = torch.utils.data.Subset(relevant_dataset, filtered_indices)
 
-        shuffle = dataset_type == 'train' and (evaluation is None or not evaluation)
-
-        if dataset_type in ['train', 'train_eval']:  # Only for train and train_eval loaders
+        shuffle = split == 'train' and (evaluation is None or not evaluation)
+
+        if split in ['train', 'train_eval']:  # Only for train and train_eval loaders
             label_counts = {}
             total_count = 0
             for _, _, _, y_coarse_grain, _ in loader_dataset:  # Iterate through the loader dataset
@@ -551,16 +534,15 @@
                 label_counts[y_coarse_grain] += 1
                 total_count += 1
 
-            print(f"Label counts in {dataset_type} loader: {total_count} examples in total, in which")
+            print(f"Label counts in {split} loader: {total_count} examples in total, in which")
             # Sort label counts by label value (assuming labels are integers)
             sorted_label_counts = sorted(label_counts.items(), key=lambda item: item[0])
 
             for label, count in sorted_label_counts:
                 print(f"  - Label {label}: {count} examples")
 
-        loaders[dataset_type] = torch.utils.data.DataLoader(
+        loaders[split] = torch.utils.data.DataLoader(
             dataset=loader_dataset,
->>>>>>> b7f142ab
             batch_size=batch_size,
             shuffle=shuffle)
 
