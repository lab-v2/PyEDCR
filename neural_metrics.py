--- conflicted
+++ resolved
@@ -120,21 +120,15 @@
     :param lr: The learning rate used during training (optional).
     :return: fine_accuracy, coarse_accuracy
     """
-<<<<<<< HEAD
     accuracy, f1, precision, recall, matthews = get_individual_metrics(pred_data=pred_data,
                                                                        true_data=true_data,
-                                                                       labels=[0, 1])
-=======
-    accuracy, f1, precision, recall = get_individual_metrics(pred_data=pred_data,
-                                                             true_data=true_data,
-                                                             labels=[0, 1])
+                                                                         labels=[0, 1])
     if exclude_0:
         print(utils.blue_text('exclude 0 in calculating f1'))
         f1 = f1_score(y_true=true_data,
                       y_pred=pred_data,
                       labels=[1],
                       )
->>>>>>> dc0a22ae
     prior_str = 'prior' if prior else 'post'
     test_str = 'Test' if test else 'Train'
 
@@ -324,19 +318,13 @@
                                     batch_total_loss: float = None,
                                     exclude_0: bool = False):
     if batch_num > 0 and batch_num % 5 == 0:
-<<<<<<< HEAD
-        accuracy, f1, _, _, matthews = get_individual_metrics(pred_data=train_predictions,
-                                                              true_data=train_ground_truths,
-                                                              labels=[1])
-=======
         if exclude_0:
-            accuracy, f1, _, _ = get_individual_metrics(pred_data=train_predictions,
+            accuracy, f1, _, _, matthews = get_individual_metrics(pred_data=train_predictions,
                                                         true_data=train_ground_truths,
                                                         labels=[1])
         else:
-            accuracy, f1, _, _ = get_individual_metrics(pred_data=train_predictions,
+            accuracy, f1, _, _, matthews = get_individual_metrics(pred_data=train_predictions,
                                                         true_data=train_ground_truths,
                                                         labels=[0, 1])
->>>>>>> dc0a22ae
         print(f'\nCompleted batch num {batch_num}/{num_batches}, current accuracy: {accuracy:.2f},'
               f'current f1: {f1:.2f}, matthews: {matthews:.2f}, batch total loss: {batch_total_loss:.2f}')