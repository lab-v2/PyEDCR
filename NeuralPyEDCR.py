--- conflicted
+++ resolved
@@ -239,11 +239,8 @@
             lr=binary_lr,
             train_fine_predictions=self.get_predictions(test=False, g=self.preprocessor.granularities['fine']),
             train_coarse_predictions=self.get_predictions(test=False, g=self.preprocessor.granularities['coarse']),
-<<<<<<< HEAD
             test_fine_predictions=self.get_predictions(test=True, g=self.preprocessor.granularities['fine']),
-            test_coarse_predictions=self.get_predictions(test=True, g=self.preprocessor.granularities['coarse']),
-=======
->>>>>>> 0ef6ab85
+            test_coarse_predictions=self.get_predictions(test=True, g=self.preprocessor.granularities['coarse'])
             # debug=True
         )
 
