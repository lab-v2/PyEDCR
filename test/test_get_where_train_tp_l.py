<<<<<<< HEAD
from PyEDCR import EDCR
import data_preprocessing
import warnings
import numpy as np
import utils
=======
import numpy as np

from test import *
>>>>>>> a8190cff

# This will silence all warnings, including ones unrelated to your evaluation.
# Use this approach with caution!
warnings.filterwarnings('ignore')

<<<<<<< HEAD
edcr = EDCR(epsilon=0.1,
            check_mode=True
            )
edcr.print_metrics(test=False, prior=True)
edcr.print_metrics(test=True, prior=True)

# get label 
label_fine = data_preprocessing.get_labels(data_preprocessing.granularities[0])
label_coarse = data_preprocessing.get_labels(data_preprocessing.granularities[1])
=======
def run_tests():
    K = 10
    edcr = EDCR.test(epsilon=0.1, K=K)
    edcr.test_get_where_train_tp_l(l=l_2S19_MSTA, expected_result=1)
    K = 12
    edcr = EDCR.test(epsilon=0.1, K=K)
    edcr.test_get_where_train_tp_l(l=l_2S19_MSTA, expected_result=np.array([1]*11 + [0]))
    K = 20
    edcr = EDCR.test(epsilon=0.1, K=K)
    edcr.test_get_where_train_tp_l(l=l_2S19_MSTA, expected_result=np.array([1] * 11 + [0, 1, 1] * 3))
>>>>>>> a8190cff

# method name
method_str = "Get_where_train_tp_l"

<<<<<<< HEAD
print(utils.blue_text("=" * 50 + "test " + method_str + "=" * 50))

# Test 1

label_30N6E = label_fine[1]

print(f'label is: {label_30N6E._l_str}, granularity: {label_30N6E.g}, label_index: {label_30N6E.index}')

except_result_1 = np.array([0, 0, 0, 0, 0, 0, 0, 0, 0, 0, 1, 0, 1, 0, 1, 1, 0, 1, 1, 1, 0, 0,
       0, 0, 0, 0, 0, 0, 0, 0])

edcr.test_get_where_train_tp_l(l=label_30N6E,
                                expected_result=except_result_1)

# Test 2

label_air_defence = label_coarse[0]

print(f'label is: {label_air_defence._l_str}, granularity: {label_air_defence.g}, label_index: {label_air_defence.index}')

except_result_2 = np.array([0, 0, 0, 0, 0, 0, 0, 0, 0, 0, 1, 1, 1, 1, 1, 1, 0, 1, 1, 1, 0, 0,
       0, 0, 0, 0, 0, 0, 0, 0])

edcr.test_get_where_train_tp_l(l=label_air_defence,
                                expected_result=except_result_2)

print(f"{method_str} method passed!")
=======
if __name__ == '__main__':
    run_tests()
>>>>>>> a8190cff
<|MERGE_RESOLUTION|>--- conflicted
+++ resolved
@@ -1,74 +1,13 @@
-<<<<<<< HEAD
-from PyEDCR import EDCR
-import data_preprocessing
-import warnings
-import numpy as np
-import utils
-=======
-import numpy as np
+from test import *
 
-from test import *
->>>>>>> a8190cff
 
-# This will silence all warnings, including ones unrelated to your evaluation.
-# Use this approach with caution!
-warnings.filterwarnings('ignore')
+def run_test_1():
+    K = 10
+    edcr = EDCR.test(epsilon=0.1, K=K, print_pred_and_true=True)
+    C_l = {pred_Tornado, pred_BMP_1}
 
-<<<<<<< HEAD
-edcr = EDCR(epsilon=0.1,
-            check_mode=True
-            )
-edcr.print_metrics(test=False, prior=True)
-edcr.print_metrics(test=True, prior=True)
+    edcr.test_get_NEG_l_C(l=l_SPA, C=C_l, expected_result=0)
 
-# get label 
-label_fine = data_preprocessing.get_labels(data_preprocessing.granularities[0])
-label_coarse = data_preprocessing.get_labels(data_preprocessing.granularities[1])
-=======
-def run_tests():
-    K = 10
-    edcr = EDCR.test(epsilon=0.1, K=K)
-    edcr.test_get_where_train_tp_l(l=l_2S19_MSTA, expected_result=1)
-    K = 12
-    edcr = EDCR.test(epsilon=0.1, K=K)
-    edcr.test_get_where_train_tp_l(l=l_2S19_MSTA, expected_result=np.array([1]*11 + [0]))
-    K = 20
-    edcr = EDCR.test(epsilon=0.1, K=K)
-    edcr.test_get_where_train_tp_l(l=l_2S19_MSTA, expected_result=np.array([1] * 11 + [0, 1, 1] * 3))
->>>>>>> a8190cff
 
-# method name
-method_str = "Get_where_train_tp_l"
-
-<<<<<<< HEAD
-print(utils.blue_text("=" * 50 + "test " + method_str + "=" * 50))
-
-# Test 1
-
-label_30N6E = label_fine[1]
-
-print(f'label is: {label_30N6E._l_str}, granularity: {label_30N6E.g}, label_index: {label_30N6E.index}')
-
-except_result_1 = np.array([0, 0, 0, 0, 0, 0, 0, 0, 0, 0, 1, 0, 1, 0, 1, 1, 0, 1, 1, 1, 0, 0,
-       0, 0, 0, 0, 0, 0, 0, 0])
-
-edcr.test_get_where_train_tp_l(l=label_30N6E,
-                                expected_result=except_result_1)
-
-# Test 2
-
-label_air_defence = label_coarse[0]
-
-print(f'label is: {label_air_defence._l_str}, granularity: {label_air_defence.g}, label_index: {label_air_defence.index}')
-
-except_result_2 = np.array([0, 0, 0, 0, 0, 0, 0, 0, 0, 0, 1, 1, 1, 1, 1, 1, 0, 1, 1, 1, 0, 0,
-       0, 0, 0, 0, 0, 0, 0, 0])
-
-edcr.test_get_where_train_tp_l(l=label_air_defence,
-                                expected_result=except_result_2)
-
-print(f"{method_str} method passed!")
-=======
 if __name__ == '__main__':
-    run_tests()
->>>>>>> a8190cff
+    run_test_1()