--- conflicted
+++ resolved
@@ -38,38 +38,30 @@
 
     def __init__(self,
                  l: data_preprocessing.Label,
-<<<<<<< HEAD
                  secondary_model: bool = False,
-                 lower_prediction_index: int = None):
-=======
-                 secondary: bool = False,
+                 lower_prediction_index: int = None,
                  binary: bool = False):
->>>>>>> 9620341d
         """Initializes a PredCondition instance.
 
         :param l: The target Label for which the condition is evaluated.
         """
         super().__init__()
         self.l = l
-<<<<<<< HEAD
         self.secondary_model = secondary_model
+        self.binary = binary
+        self.negatePredCondition = NegatePredCondition(l=l, secondary=secondary_model)
         self.lower_prediction_index = lower_prediction_index
-=======
-        self.secondary = secondary
-        self.binary = binary
-        self.negatePredCondition = NegatePredCondition(l=l, secondary=secondary)
->>>>>>> 9620341d
 
     def __call__(self,
                  fine_data: np.array,
                  coarse_data: np.array,
                  secondary_fine_data: np.array,
                  secondary_coarse_data: np.array,
-<<<<<<< HEAD
                  lower_predictions_fine_data: dict,
                  lower_predictions_coarse_data: dict,
+                 binary_data: dict[data_preprocessing.Label, np.array]
                  ) -> np.array:
-        
+
         if self.secondary_model:
             if self.l.g == data_preprocessing.granularities['fine']:
                 granularity_data = secondary_fine_data
@@ -80,6 +72,8 @@
                 granularity_data = lower_predictions_fine_data
             else:
                 granularity_data = lower_predictions_coarse_data
+        elif self.binary:
+            granularity_data = binary_data[self.l]
         else:
             if self.l.g == data_preprocessing.granularities['fine']:
                 granularity_data = fine_data
@@ -89,28 +83,12 @@
         return np.where(granularity_data == self.l.index, 1, 0)
 
     def __str__(self) -> str:
+        if self.binary:
+            return f'binary_pred_{self.l}'
         secondary_str = 'secondary_' if self.secondary_model else ''
         lower_prediction_index_str = f'_lower{self.lower_prediction_index}' \
             if self.lower_prediction_index is not None else ''
         return f'{secondary_str}pred_{self.l}{lower_prediction_index_str}'
-=======
-                 binary_data: dict[data_preprocessing.Label, np.array]
-                 ) -> np.array:
-        if self.binary:
-            if binary_data is None:
-                raise ValueError("binary data is None while using binary condition")
-            return binary_data[self.l]
-        granularity_data = (fine_data if not self.secondary else secondary_fine_data) \
-            if self.l.g == data_preprocessing.granularities['fine'] else \
-            (coarse_data if not self.secondary else secondary_coarse_data)
-        return np.where(granularity_data == self.l.index, 1, 0)
-
-    def __str__(self) -> str:
-        if self.binary:
-            return f'binary_pred_{self.l}'
-        secondary_str = 'secondary_' if self.secondary else ''
-        return f'{secondary_str}pred_{self.l}'
->>>>>>> 9620341d
 
     def __hash__(self):
         return hash(self.__str__())
