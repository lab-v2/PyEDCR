import numpy as np
import torch.utils.data
import typing

import models
import utils
import data_preprocessing
import ltn
import ltn_support
import config

<<<<<<< HEAD
original_prediction_weight = 1 / (len(data_preprocessing.fine_grain_classes_str) +
                                  len(data_preprocessing.coarse_grain_classes_str))
binary_results_path = fr'binary_results'
combined_results_path = fr'combined_results'
individual_results_path = fr'individual_results'
batch_size = 64
scheduler_gamma = 0.9
ltn_num_epochs = 5
=======
# Use the configuration variables:
batch_size = config.batch_size
scheduler_gamma = config.scheduler_gamma
num_epochs = config.num_epochs
ltn_num_epochs = config.ltn_num_epochs
vit_model_names = config.vit_model_names

combined_results_path = config.combined_results_path
individual_results_path = config.individual_results_path

scheduler_step_size = config.scheduler_step_size
original_prediction_weight = config.original_prediction_weight
>>>>>>> b7f142ab


# vit_model_names = [f'vit_{vit_model_name}' for vit_model_name in ['b_16']]


def save_prediction_files(test: bool,
                          fine_tuners: typing.Union[models.FineTuner, dict[str, models.FineTuner]],
                          combined: bool,
                          lrs: typing.Union[str, float, dict[str, typing.Union[str, float]]],
                          fine_prediction: np.array,
                          coarse_prediction: np.array,
                          epoch: int = None,
                          loss: str = 'BCE',
                          fine_ground_truths: np.array = None,
                          coarse_ground_truths: np.array = None,
                          fine_lower_predictions: dict[int, list] = {},
                          coarse_lower_predictions: dict[int, list] = {}):
    """
    Saves prediction files and optional ground truth files.

    :param coarse_lower_predictions:
    :param fine_lower_predictions:
    :param test: True for test data, False for training data.
    :param fine_tuners: A single FineTuner object (for combined models) or a
                       dictionary of FineTuner objects (for individual models).
    :param combined: Whether the model are individual or combine one.
    :param lrs: The learning rate(s) used during training.
    :param fine_prediction: NumPy array of fine-grained predictions.
    :param coarse_prediction: NumPy array of coarse-grained predictions.
    :param epoch: The epoch number (optional).
    :param loss: The loss function used during training (optional).
    :param fine_ground_truths: NumPy array of true fine-grained labels (optional).
    :param coarse_ground_truths: NumPy array of true coarse-grained labels (optional).
    """
    epoch_str = f'_e{epoch}' if epoch is not None else ''
    test_str = 'test' if test else 'train'

    if combined:
        for g_str in data_preprocessing.granularities_str:
            prediction = fine_prediction if g_str == 'fine' else coarse_prediction
            np.save(models.get_filepath(model_name=fine_tuners,
                                        combined=True,
                                        test=test,
                                        granularity=g_str,
                                        loss=loss,
                                        lr=lrs,
                                        pred=True,
                                        epoch=epoch),
                    prediction)

            lower_predictions = fine_lower_predictions if g_str == 'fine' else coarse_lower_predictions
            for lower_prediction_index, lower_prediction_values in lower_predictions.items():
                np.save(models.get_filepath(model_name=fine_tuners,
                                            combined=True,
                                            test=test,
                                            granularity=g_str,
                                            loss=loss,
                                            lr=lrs,
                                            pred=True,
                                            epoch=epoch,
                                            lower_prediction_index=lower_prediction_index),
                        lower_prediction_values)

        if fine_ground_truths is not None:
            np.save(f"data/{test_str}_fine/{test_str}_true_fine.npy",
                    fine_ground_truths)
            np.save(f"data/{test_str}_coarse/{test_str}_true_coarse.npy",
                    coarse_ground_truths)
    else:
        np.save(f"{individual_results_path}_{test_str}_{fine_tuners['fine']}"
                f"_pred_lr{lrs['fine']}_{epoch_str}_fine_individual.npy",
                fine_prediction)
        np.save(f"{individual_results_path}_{test_str}_{fine_tuners['coarse']}"
                f"_pred_lr{lrs['coarse']}_{epoch_str}_coarse_individual.npy",
                coarse_prediction)

        # if fine_ground_truths is not None:
        #     np.save(f"{combined_results_path}{test_str}_true_fine.npy",
        #             fine_ground_truths)
        #     np.save(f"{combined_results_path}{test_str}_true_fine.npy",
        #             fine_ground_truths)


<<<<<<< HEAD
def save_binary_prediction_files(test: bool,
                                 fine_tuner: typing.Union[models.FineTuner, dict[str, models.FineTuner]],
                                 lr: typing.Union[str, float],
                                 predictions: np.array,
                                 l: data_preprocessing.Label,
                                 epoch: int = None,
                                 loss: str = 'BCE',
                                 ground_truths: np.array = None,
                                 evaluation: bool = False):
    """
    Saves prediction files and optional ground truth files.
=======
def evaluate_individual_models(fine_tuners: list[models.FineTuner],
                               loaders: dict[str, torch.utils.data.DataLoader],
                               devices: list[torch.device],
                               test: bool) -> (list[int], list[int], float,):
    loader = loaders[f'test' if test else f'train']
    fine_fine_tuner, coarse_fine_tuner = fine_tuners

    device_1, device_2 = devices
    fine_fine_tuner.to(device_1)
    coarse_fine_tuner.to(device_2)

    fine_fine_tuner.eval()
    coarse_fine_tuner.eval()

    fine_prediction = []
    coarse_prediction = []

    true_fine_data = []
    true_coarse_data = []

    name_list = []

    print(f'Started testing...')

    with (torch.no_grad()):
        if utils.is_local():
            from tqdm import tqdm
            gen = tqdm(enumerate(loader),
                       total=len(loader))
        else:
            gen = enumerate(loader)

        for i, data in gen:
            batch_examples, batch_true_fine_data, batch_names, batch_true_coarse_data = \
                data[0], data[1].to(device_1), data[2], data[3].to(device_2)

            pred_fine_data = fine_fine_tuner(batch_examples.to(device_1))
            pred_coarse_data = coarse_fine_tuner(batch_examples.to(device_2))

            predicted_fine = torch.max(pred_fine_data, 1)[1]
            predicted_coarse = torch.max(pred_coarse_data, 1)[1]

            true_fine_data += batch_true_fine_data.tolist()
            true_coarse_data += batch_true_coarse_data.tolist()

            fine_prediction += predicted_fine.tolist()
            coarse_prediction += predicted_coarse.tolist()

            name_list += batch_names

    fine_accuracy, coarse_accuracy = (
        get_and_print_metrics(pred_fine_data=fine_prediction,
                              pred_coarse_data=coarse_prediction,
                              loss='Cross Entropy',
                              true_fine_data=true_fine_data,
                              true_coarse_data=true_coarse_data,
                              combined=False,
                              test=test))

    return (true_fine_data, true_coarse_data, fine_prediction, coarse_prediction,
            fine_accuracy, coarse_accuracy)


def evaluate_combined_model(fine_tuner: models.FineTuner,
                            loaders: dict[str, torch.utils.data.DataLoader],
                            loss: str,
                            device: torch.device,
                            split: str,
                            print_results: bool = True) -> (list[int], list[int], list[int], list[int], float, float):
    loader = loaders[split]
    fine_tuner.to(device)
    fine_tuner.eval()

    fine_predictions = []
    coarse_predictions = []

    fine_ground_truths = []
    coarse_ground_truths = []
    fine_accuracy, coarse_accuracy = None, None

    print(f'Testing {fine_tuner} on {device}...')

    with torch.no_grad():
        if utils.is_local():
            from tqdm import tqdm
            gen = tqdm(enumerate(loader), total=len(loader))
        else:
            gen = enumerate(loader)

        for i, data in gen:
            X, Y_true_fine, Y_true_coarse = data[0].to(device), data[1].to(device), data[3].to(device)

            Y_pred = fine_tuner(X)
            Y_pred_fine = Y_pred[:, :len(data_preprocessing.fine_grain_classes_str)]
            Y_pred_coarse = Y_pred[:, len(data_preprocessing.fine_grain_classes_str):]

            predicted_fine = torch.max(Y_pred_fine, 1)[1]
            predicted_coarse = torch.max(Y_pred_coarse, 1)[1]

            fine_ground_truths += Y_true_fine.tolist()
            coarse_ground_truths += Y_true_coarse.tolist()

            fine_predictions += predicted_fine.tolist()
            coarse_predictions += predicted_coarse.tolist()

    if print_results:
        fine_accuracy, coarse_accuracy = (
            get_and_print_metrics(pred_fine_data=fine_predictions,
                                  pred_coarse_data=coarse_predictions,
                                  loss=loss,
                                  true_fine_data=fine_ground_truths,
                                  true_coarse_data=coarse_ground_truths,
                                  test=split == 'test'))

    return (fine_ground_truths, coarse_ground_truths, fine_predictions, coarse_predictions,
            fine_accuracy, coarse_accuracy)


def get_and_print_post_epoch_metrics(epoch: int,
                                     num_batches: int,
                                     train_fine_ground_truth: np.array,
                                     train_fine_prediction: np.array,
                                     train_coarse_ground_truth: np.array,
                                     train_coarse_prediction: np.array,
                                     num_fine_grain_classes: int,
                                     num_coarse_grain_classes: int,
                                     running_fine_loss: float = None,
                                     running_coarse_loss: float = None,
                                     running_total_loss: float = None):
    training_fine_accuracy = accuracy_score(y_true=train_fine_ground_truth,
                                            y_pred=train_fine_prediction)
    training_coarse_accuracy = accuracy_score(y_true=train_coarse_ground_truth,
                                              y_pred=train_coarse_prediction)
    training_fine_f1 = f1_score(y_true=train_fine_ground_truth,
                                y_pred=train_fine_prediction,
                                labels=range(num_fine_grain_classes),
                                average='macro')
    training_coarse_f1 = f1_score(y_true=train_coarse_ground_truth,
                                  y_pred=train_coarse_prediction,
                                  labels=range(num_coarse_grain_classes),
                                  average='macro')

    # loss_str = (f'Training epoch total fine loss: {round(running_fine_loss / num_batches, 2)}'
    #             f'\ntraining epoch total coarse loss: {round(running_coarse_loss / num_batches, 2)}') \
    #     if running_fine_loss is not None else f'Training epoch total loss: {round(running_total_loss / num_batches, 2)}'

    print(f'\nEpoch {epoch + 1}/{num_epochs} done,\n'
          # f'{loss_str}'
          f'\npost-epoch training fine accuracy: {round(training_fine_accuracy * 100, 2)}%'
          f', post-epoch fine f1: {round(training_fine_f1 * 100, 2)}%'
          f'\npost-epoch training coarse accuracy: {round(training_coarse_accuracy * 100, 2)}%'
          f', post-epoch coarse f1: {round(training_coarse_f1 * 100, 2)}%\n')

    return training_fine_accuracy, training_coarse_accuracy


def print_post_batch_metrics(batch_num: int,
                             num_batches: int,
                             batch_fine_grain_loss: float = None,
                             batch_coarse_grain_loss: float = None,
                             batch_total_loss: float = None):
    if batch_num > 0 and batch_num % 10 == 0:
        if batch_fine_grain_loss is not None:
            print(f'\nCompleted batch num {batch_num}/{num_batches}, '
                  f'batch fine-grain loss: {round(batch_fine_grain_loss, 2)}, '
                  f'batch coarse-grain loss: {round(batch_coarse_grain_loss, 2)}')
        else:
            print(f'\nCompleted batch num {batch_num}/{num_batches}, batch total loss: {round(batch_total_loss, 2)}')


def get_fine_tuning_batches(train_loader: torch.utils.data.DataLoader,
                            num_batches: int,
                            debug: bool):
    if utils.is_local():
        from tqdm import tqdm
        batches = tqdm(enumerate([list(train_loader)[0]] if debug else train_loader, 0),
                       total=num_batches)
    else:
        batches = enumerate(train_loader, 0)

    return batches


def fine_tune_individual_models(fine_tuners: list[models.FineTuner],
                                devices: list[torch.device],
                                loaders: dict[str, torch.utils.data.DataLoader],
                                num_fine_grain_classes: int,
                                num_coarse_grain_classes: int,
                                fine_lr: float = 1e-4,
                                coarse_lr: float = 1e-4,
                                save_files: bool = True,
                                debug: bool = False):
    fine_fine_tuner, coarse_fine_tuner = fine_tuners
    device_1, device_2 = devices
    fine_fine_tuner.to(device_1)
    fine_fine_tuner.train()

    coarse_fine_tuner.to(device_2)
    coarse_fine_tuner.train()

    train_loader = loaders['train']
    num_batches = len(train_loader)
    criterion = torch.nn.CrossEntropyLoss()

    fine_optimizer = torch.optim.Adam(params=fine_fine_tuner.parameters(),
                                      lr=fine_lr)
    coarse_optimizer = torch.optim.Adam(params=coarse_fine_tuner.parameters(),
                                        lr=coarse_lr)

    fine_scheduler = torch.optim.lr_scheduler.StepLR(optimizer=fine_optimizer,
                                                     step_size=scheduler_step_size,
                                                     gamma=scheduler_gamma)
    coarse_scheduler = torch.optim.lr_scheduler.StepLR(optimizer=coarse_optimizer,
                                                       step_size=scheduler_step_size,
                                                       gamma=scheduler_gamma)

    train_fine_losses = []
    train_fine_accuracies = []

    test_true_fine_data = []
    test_fine_accuracies = []

    train_coarse_losses = []
    train_coarse_accuracies = []

    test_true_coarse_data = []
    test_coarse_accuracies = []

    print(f'Started fine-tuning individual models with fine_lr={fine_lr} and coarse_lr={coarse_lr}'
          f'for {num_epochs} epochs on {device_1} and {device_2}...')

    for epoch in range(num_epochs):
        print(f"Current fine lr={fine_optimizer.param_groups[0]['lr']}")
        print(f"Current coarse lr={coarse_optimizer.param_groups[0]['lr']}")

        with context_handlers.TimeWrapper():
            running_fine_loss = 0.0
            running_coarse_loss = 0.0

            train_fine_predictions = []
            train_coarse_predictions = []

            train_fine_ground_truths = []
            train_coarse_ground_truths = []

            batches = get_fine_tuning_batches(train_loader=train_loader,
                                              num_batches=num_batches,
                                              debug=debug)

            for batch_num, batch in batches:
                with context_handlers.ClearCache(device=device_1):
                    with context_handlers.ClearCache(device=device_2):
                        X, Y_true_fine, Y_true_coarse = batch[0], batch[1].to(device_1), batch[3].to(device_2)

                        fine_optimizer.zero_grad()
                        coarse_optimizer.zero_grad()

                        Y_pred_fine = fine_fine_tuner(X.to(device_1))
                        Y_pred_coarse = coarse_fine_tuner(X.to(device_2))

                        batch_fine_grain_loss = criterion(Y_pred_fine, Y_true_fine)
                        batch_coarse_grain_loss = criterion(Y_pred_coarse, Y_true_coarse)

                        batch_fine_grain_loss.backward()
                        batch_coarse_grain_loss.backward()

                        fine_optimizer.step()
                        coarse_optimizer.step()

                        running_fine_loss += batch_fine_grain_loss.item()
                        running_coarse_loss += batch_coarse_grain_loss.item()

                        predicted_fine = torch.max(Y_pred_fine, 1)[1]
                        predicted_coarse = torch.max(Y_pred_coarse, 1)[1]

                        train_fine_ground_truths += Y_true_fine.tolist()
                        train_coarse_ground_truths += Y_true_coarse.tolist()

                        train_fine_predictions += predicted_fine.tolist()
                        train_coarse_predictions += predicted_coarse.tolist()

                        del X, Y_true_fine, Y_true_coarse

                        print_post_batch_metrics(batch_num=batch_num,
                                                 num_batches=num_batches,
                                                 batch_fine_grain_loss=batch_fine_grain_loss.item(),
                                                 batch_coarse_grain_loss=batch_coarse_grain_loss.item())

            true_fine_labels = np.array(train_fine_ground_truths)
            true_coarse_labels = np.array(train_coarse_ground_truths)

            predicted_fine_labels = np.array(train_fine_predictions)
            predicted_coarse_labels = np.array(train_coarse_predictions)

            training_fine_accuracy, training_coarse_accuracy = (
                get_and_print_post_epoch_metrics(epoch=epoch,
                                                 running_fine_loss=running_fine_loss,
                                                 running_coarse_loss=running_coarse_loss,
                                                 num_batches=num_batches,
                                                 train_fine_ground_truth=true_fine_labels,
                                                 train_fine_prediction=predicted_fine_labels,
                                                 train_coarse_ground_truth=true_coarse_labels,
                                                 train_coarse_prediction=predicted_coarse_labels,
                                                 num_fine_grain_classes=num_fine_grain_classes,
                                                 num_coarse_grain_classes=num_coarse_grain_classes))

            train_fine_accuracies += [training_fine_accuracy]
            train_coarse_accuracies += [training_coarse_accuracy]

            train_fine_losses += [running_fine_loss / num_batches]
            train_coarse_losses += [running_coarse_loss / num_batches]

            fine_scheduler.step()
            coarse_scheduler.step()

            (test_true_fine_data, test_true_coarse_data, test_pred_fine_data, test_pred_coarse_data,
             test_fine_accuracy, test_coarse_accuracy) = (
                evaluate_individual_models(fine_tuners=fine_tuners,
                                           loaders=loaders,
                                           devices=devices,
                                           test=True))

            test_fine_accuracies += [test_fine_accuracy]
            test_coarse_accuracies += [test_coarse_accuracy]
            print('#' * 100)

            np.save(f"{individual_results_path}{fine_fine_tuner}"
                    f"_test_pred_lr{fine_lr}_e{epoch}_fine_individual.npy",
                    test_pred_fine_data)
            np.save(f"{individual_results_path}{coarse_fine_tuner}"
                    f"_test_pred_lr{coarse_lr}_e{epoch}_coarse_individual.npy",
                    test_pred_coarse_data)

            if save_files:
                save_prediction_files(test=True,
                                      fine_tuners={'fine': fine_fine_tuner,
                                                   'coarse': coarse_fine_tuner},
                                      combined=False,
                                      lrs={'fine': fine_lr,
                                           'coarse': coarse_lr},
                                      epoch=epoch,
                                      test_fine_prediction=test_pred_fine_data,
                                      test_coarse_prediction=test_pred_coarse_data)

    torch.save(fine_fine_tuner.state_dict(), f"{fine_fine_tuner}_lr{fine_lr}_fine_individual.pth")
    torch.save(coarse_fine_tuner.state_dict(), f"{coarse_fine_tuner}_lr{coarse_lr}_coarse_individual.pth")

    if not os.path.exists(f"{individual_results_path}test_true_fine_individual.npy"):
        np.save(f"{individual_results_path}test_true_fine_individual.npy", test_true_fine_data)
    if not os.path.exists(f"{individual_results_path}test_true_coarse_individual.npy"):
        np.save(f"{individual_results_path}test_true_coarse_individual.npy", test_true_coarse_data)


def fine_tune_combined_model(lrs: list[typing.Union[str, float]],
                             fine_tuner: models.FineTuner,
                             device: torch.device,
                             loaders: dict[str, torch.utils.data.DataLoader],
                             num_fine_grain_classes: int,
                             num_coarse_grain_classes: int,
                             loss: str,
                             ltn_num_epochs: int = None,
                             beta: float = 0.1,
                             save_files: bool = True,
                             debug: bool = False,
                             evaluate_on_test: bool = True,
                             evaluate_on_train_eval: bool = False,
                             Y_original_fine: np.array = None,
                             Y_original_coarse: np.array = None,
                             DC_i=None,
                             CC_i=None):
    fine_tuner.to(device)
    fine_tuner.train()
    train_loader = loaders['train']
    num_batches = len(train_loader)

    train_fine_predictions = None
    train_coarse_predictions = None

    for lr in lrs:
        optimizer = torch.optim.Adam(params=fine_tuner.parameters(),
                                     lr=lr)

        scheduler = torch.optim.lr_scheduler.StepLR(optimizer=optimizer,
                                                    step_size=scheduler_step_size,
                                                    gamma=scheduler_gamma)

        alpha = num_fine_grain_classes / (num_fine_grain_classes + num_coarse_grain_classes)

        train_total_losses = []
        train_fine_losses = []
        train_coarse_losses = []

        train_fine_accuracies = []
        train_coarse_accuracies = []

        test_fine_ground_truths = []
        test_coarse_ground_truths = []

        test_fine_accuracies = []
        test_coarse_accuracies = []

        train_eval_fine_accuracy, train_eval_coarse_accuracy = None, None

        if loss.split('_')[0] == 'LTN':
            epochs = ltn_num_epochs
            logits_to_predicate = ltn.Predicate(ltn_support.LogitsToPredicate()).to(ltn.device)
        else:
            epochs = num_epochs

        print(f'\nFine-tuning {fine_tuner} with {len(fine_tuner)} parameters for {epochs} epochs '
              f'using lr={lr} on {device}...')
        print('#' * 100 + '\n')

        for epoch in range(epochs):
            print(f"Current lr={optimizer.param_groups[0]['lr']}")

            with context_handlers.TimeWrapper():
                total_running_loss = torch.Tensor([0.0]).to(device)
                running_fine_loss = torch.Tensor([0.0]).to(device)
                running_coarse_loss = torch.Tensor([0.0]).to(device)

                train_fine_predictions = []
                train_coarse_predictions = []

                train_fine_ground_truths = []
                train_coarse_ground_truths = []

                batches = get_fine_tuning_batches(train_loader=train_loader,
                                                  num_batches=num_batches,
                                                  debug=debug)

                for batch_num, batch in batches:
                    with context_handlers.ClearCache(device=device):
                        X, Y_fine_grain, Y_coarse_grain = batch[0].to(device), batch[1].to(device), batch[3].to(device)
                        Y_fine_grain_one_hot = torch.nn.functional.one_hot(Y_fine_grain, num_classes=len(
                            data_preprocessing.fine_grain_classes_str))
                        Y_coarse_grain_one_hot = torch.nn.functional.one_hot(Y_coarse_grain, num_classes=len(
                            data_preprocessing.coarse_grain_classes_str))

                        Y_combine = torch.cat(tensors=[Y_fine_grain_one_hot, Y_coarse_grain_one_hot], dim=1).float()
                        optimizer.zero_grad()

                        Y_pred = fine_tuner(X)
                        Y_pred_fine_grain = Y_pred[:, :num_fine_grain_classes]
                        Y_pred_coarse_grain = Y_pred[:, num_fine_grain_classes:]

                        if loss == "weighted":
                            criterion = torch.nn.CrossEntropyLoss()

                            batch_fine_grain_loss = criterion(Y_pred_fine_grain, Y_fine_grain)
                            batch_coarse_grain_loss = criterion(Y_pred_coarse_grain, Y_coarse_grain)

                            running_fine_loss += batch_fine_grain_loss
                            running_coarse_loss += batch_coarse_grain_loss

                            batch_total_loss = alpha * batch_fine_grain_loss + (1 - alpha) * batch_coarse_grain_loss

                        elif loss == "BCE":
                            criterion = torch.nn.BCEWithLogitsLoss()
                            batch_total_loss = criterion(Y_pred, Y_combine)

                        elif loss == "CE":
                            criterion = torch.nn.CrossEntropyLoss()
                            batch_total_loss = criterion(Y_pred, Y_combine)

                        elif loss == "soft_marginal":
                            criterion = torch.nn.MultiLabelSoftMarginLoss()

                            batch_total_loss = criterion(Y_pred, Y_combine)

                        elif loss.split('_')[0] == 'LTN':
                            if loss == 'LTN_BCE':
                                criterion = torch.nn.BCEWithLogitsLoss()

                                sat_agg = ltn_support.compute_sat_normally(logits_to_predicate=logits_to_predicate,
                                                                           prediction=Y_pred,
                                                                           train_true_coarse_batch=Y_coarse_grain,
                                                                           labels_fine=Y_fine_grain,
                                                                           DC_i=DC_i,
                                                                           CC_i=CC_i)
                                batch_total_loss = beta * (1. - sat_agg) + (1 - beta) * criterion(Y_pred, Y_combine)

                            if loss == "LTN_soft_marginal":
                                criterion = torch.nn.MultiLabelSoftMarginLoss()

                                sat_agg = ltn_support.compute_sat_normally(logits_to_predicate,
                                                                           Y_pred, Y_coarse_grain, Y_fine_grain, DC_i,
                                                                           CC_i)
                                batch_total_loss = beta * (1. - sat_agg) + (1 - beta) * (criterion(Y_pred, Y_combine))

                        if batch_total_loss is not None and Y_original_fine is not None:
                            end_index = (batch_num + 1) * batch_size if batch_num + 1 < num_batches else \
                                len(Y_original_fine)
                            Y_original_fine_one_hot = torch.nn.functional.one_hot(
                                torch.tensor(Y_original_fine[batch_num * batch_size:end_index]).to(device),
                                num_classes=len(data_preprocessing.fine_grain_classes_str))
                            Y_original_coarse_one_hot = torch.nn.functional.one_hot(
                                torch.tensor(Y_original_coarse[batch_num * batch_size:end_index]).to(device),
                                num_classes=len(data_preprocessing.coarse_grain_classes_str))

                            Y_original_combine = torch.cat(tensors=[Y_original_fine_one_hot,
                                                                    Y_original_coarse_one_hot],
                                                           dim=1).float()
                            batch_total_loss -= original_prediction_weight * criterion(Y_pred, Y_original_combine)

                        print_post_batch_metrics(batch_num=batch_num,
                                                 num_batches=num_batches,
                                                 batch_total_loss=batch_total_loss.item())

                        batch_total_loss.backward()
                        optimizer.step()

                        total_running_loss += batch_total_loss.item()

                        predicted_fine = torch.max(Y_pred_fine_grain, 1)[1]
                        predicted_coarse = torch.max(Y_pred_coarse_grain, 1)[1]

                        train_fine_predictions += predicted_fine.tolist()
                        train_coarse_predictions += predicted_coarse.tolist()

                        train_fine_ground_truths += Y_fine_grain.tolist()
                        train_coarse_ground_truths += Y_coarse_grain.tolist()

                        del X, Y_fine_grain, Y_coarse_grain, Y_pred, Y_pred_fine_grain, Y_pred_coarse_grain

                training_fine_accuracy, training_coarse_accuracy = (
                    get_and_print_post_epoch_metrics(epoch=epoch,
                                                     running_fine_loss=running_fine_loss.item(),
                                                     running_coarse_loss=running_coarse_loss.item(),
                                                     num_batches=num_batches,
                                                     train_fine_ground_truth=np.array(train_fine_ground_truths),
                                                     train_fine_prediction=np.array(train_fine_predictions),
                                                     train_coarse_ground_truth=np.array(train_coarse_ground_truths),
                                                     train_coarse_prediction=np.array(train_coarse_predictions),
                                                     num_fine_grain_classes=num_fine_grain_classes,
                                                     num_coarse_grain_classes=num_coarse_grain_classes))

                train_fine_accuracies += [training_fine_accuracy]
                train_coarse_accuracies += [training_coarse_accuracy]

                train_total_losses += [total_running_loss.item() / num_batches]
                train_fine_losses += [running_fine_loss.item() / num_batches]
                train_coarse_losses += [running_coarse_loss.item() / num_batches]

                scheduler.step()

                if evaluate_on_test:
                    (test_fine_ground_truths, test_coarse_ground_truths, test_fine_predictions, test_coarse_predictions,
                     test_fine_accuracy, test_coarse_accuracy) = (
                        evaluate_combined_model(fine_tuner=fine_tuner,
                                                loaders=loaders,
                                                loss=loss,
                                                device=device,
                                                split='test'))
>>>>>>> b7f142ab

    :param evaluation:
    :param l:
    :param ground_truths:
    :param predictions:
    :param test: True for test data, False for training data.
    :param fine_tuner: A single FineTuner object (for combined models).
    :param lr: The learning rate used during training.
    :param epoch: The epoch number (optional).
    :param loss: The loss function used during training (optional).
    """
    test_str = 'test' if test else 'train'

    np.save(models.get_filepath(model_name=fine_tuner,
                                l=l,
                                test=test,
                                loss=loss,
                                lr=lr,
                                pred=True,
                                epoch=epoch),
            predictions)

    np.save(f"data/{test_str}_{l.g.g_str}/{l}/binary_true.npy",
            ground_truths)

<<<<<<< HEAD
    if not evaluation:
        torch.save(fine_tuner.state_dict(),
                   f"models/binary_models/binary_{l}_{fine_tuner}_lr{lr}_loss_{loss}_e{epoch}.pth")
=======
                if evaluate_on_train_eval:
                    curr_train_eval_fine_accuracy, curr_train_eval_coarse_accuracy = (
                                                                                         evaluate_combined_model(
                                                                                             fine_tuner=fine_tuner,
                                                                                             loaders=loaders,
                                                                                             loss=loss,
                                                                                             device=device,
                                                                                             split='train_eval'))[-2:]
                    if train_eval_fine_accuracy is not None and train_eval_coarse_accuracy is not None and \
                            curr_train_eval_fine_accuracy < train_eval_fine_accuracy and \
                            curr_train_eval_coarse_accuracy < train_eval_coarse_accuracy:
                        print(utils.red_text('Early stopping!!!'))
                        break
>>>>>>> b7f142ab


<<<<<<< HEAD
def get_imbalance_weight(l: data_preprocessing.Label,
                         train_images_num: int,
                         evaluation: bool = False) -> list[float]:
    g_ground_truth = data_preprocessing.train_true_fine_data if l.g.g_str == 'fine' \
        else data_preprocessing.train_true_coarse_data
    positive_examples_num = np.sum(np.where(g_ground_truth == l.index, 1, 0))
    negative_examples_num = train_images_num - positive_examples_num

    positive_class_weight = train_images_num / positive_examples_num
=======
        if save_files:
            if not os.path.exists(f"{combined_results_path}test_fine_true.npy"):
                np.save(f"{combined_results_path}test_fine_true.npy", test_fine_ground_truths)
            if not os.path.exists(f"{combined_results_path}test_coarse_true.npy"):
                np.save(f"{combined_results_path}test_coarse_true.npy", test_coarse_ground_truths)
>>>>>>> b7f142ab

    if not evaluation:
        print(f'\nl={l}:\n'
              f'weight of positive class: {positive_class_weight}')

    return positive_class_weight


<<<<<<< HEAD
def initiate(lrs: list[typing.Union[str, float]],
             model_names: list[str] = ['vit_b_16'],
             weights: list[str] = ['DEFAULT'],
             combined: bool = True,
             l: data_preprocessing.Label = None,
             pretrained_path: str = None,
             debug: bool = False,
             error_indices: typing.Sequence = None,
             evaluation: bool = False):
=======
def initiate(
        combined: bool,
        pretrained_path: str = None,
        debug: bool = False,
        indices: typing.Sequence = None,
        evaluation: bool = None,
        train_eval_split: float = None,
        get_indices: bool = None,
        get_fraction_of_example_with_label: dict[data_preprocessing.Label, float] = None,
        lrs: list[typing.Union[str, float]] = None):
>>>>>>> b7f142ab
    """
    Initializes models, datasets, and devices for training.

    :param weights:
    :param model_names:
    :param l:
    :param evaluation:
    :param error_indices:
    :param lrs: List of learning rates for the models.
    :param combined: Whether the model are individual or combine one.
    :param pretrained_path: Path to a pretrained model (optional).
    :param debug: True to force CPU usage for debugging.
    :return: A tuple containing:
             - fine_tuners: A list of VITFineTuner model objects.
             - loaders: A dictionary of data loaders for train, val, and test.
             - devices: A list of torch.device objects for model placement.
             - num_fine_grain_classes: The number of fine-grained classes.
             - num_coarse_grain_classes: The number of coarse-grained classes.
    """
<<<<<<< HEAD
    print(f'Models: {model_names}\n'
          f'Learning rates: {lrs}')
=======
    print(f'Models: {vit_model_names}\n'
          f'Epochs num: {num_epochs}\n')
>>>>>>> b7f142ab

    datasets = data_preprocessing.get_datasets(combined=combined,
                                               binary_label=l,
                                               evaluation=evaluation,
                                               error_fixing=error_indices is not None,
                                               vit_model_names=model_names,
                                               weights=weights)

    device = torch.device('cpu') if debug else (
        torch.device('mps' if torch.backends.mps.is_available() else
                     ("cuda" if torch.cuda.is_available() else 'cpu')))
    devices = [device]
    print(f'Using {device}')

    num_fine_grain_classes, num_coarse_grain_classes = None, None

    if l is not None:
        results_path = binary_results_path
        fine_tuners = [models.VITFineTuner(vit_model_name=vit_model_name,
                                           num_classes=2)
                       for vit_model_name in model_names]
    else:
        num_fine_grain_classes = len(data_preprocessing.fine_grain_classes_str)
        num_coarse_grain_classes = len(data_preprocessing.coarse_grain_classes_str)

        if combined:
            num_classes = num_fine_grain_classes + num_coarse_grain_classes

            if pretrained_path is not None:
                print(f'Loading pretrained model from {pretrained_path}')
                fine_tuners = [models.VITFineTuner.from_pretrained(vit_model_name=vit_model_name,
                                                                   classes_num=num_classes,
                                                                   pretrained_path=pretrained_path,
                                                                   device=device)
                               for vit_model_name in model_names]
            else:
                fine_tuners = [models.VITFineTuner(vit_model_name=vit_model_name,
                                                   weights=weight,
                                                   num_classes=num_classes)
                               for vit_model_name, weight in zip(model_names, weights)]

            results_path = combined_results_path
        else:
            num_gpus = torch.cuda.device_count()

            if num_gpus < 2:
                raise ValueError("This setup requires at least 2 GPUs.")

            devices = [torch.device("cuda:0"), torch.device("cuda:1")]

            fine_tuners = ([models.VITFineTuner(vit_model_name=vit_model_name,
                                                num_classes=num_fine_grain_classes)
                            for vit_model_name in model_names] +
                           [models.VITFineTuner(vit_model_name=vit_model_name,
                                                num_classes=num_coarse_grain_classes)
                            for vit_model_name in model_names])
            results_path = individual_results_path

    utils.create_directory(results_path)
    loaders = data_preprocessing.get_loaders(datasets=datasets,
                                             batch_size=batch_size,
<<<<<<< HEAD
                                             indices=error_indices,
                                             evaluation=evaluation)
=======
                                             subset_indices=indices,
                                             evaluation=evaluation,
                                             train_eval_split=train_eval_split,
                                             get_indices=get_indices,
                                             get_fraction_of_example_with_label=get_fraction_of_example_with_label)

    print(f"Total number of train images: {len(loaders['train'].dataset)}\n"
          f"Total number of eval images: {len(loaders['train_eval'].dataset) if train_eval_split else 0}\n"
          f"Total number of test images: {len(loaders['test'].dataset)}")

    return fine_tuners, loaders, devices, num_fine_grain_classes, num_coarse_grain_classes


def run_combined_fine_tuning_pipeline(lrs: list[typing.Union[str, float]],
                                      loss: str = 'BCE',
                                      save_files: bool = True,
                                      debug: bool = utils.is_debug_mode(),
                                      DC_i=None,
                                      CC_i=None):
    fine_tuners, loaders, devices, num_fine_grain_classes, num_coarse_grain_classes = initiate(combined=True,
                                                                                               debug=debug, lrs=lrs)
    for fine_tuner in fine_tuners:
        with context_handlers.ClearSession():
            fine_tune_combined_model(lrs=lrs,
                                     fine_tuner=fine_tuner,
                                     device=devices[0],
                                     loaders=loaders,
                                     num_fine_grain_classes=num_fine_grain_classes,
                                     num_coarse_grain_classes=num_coarse_grain_classes,
                                     loss=loss,
                                     save_files=save_files,
                                     debug=debug,
                                     DC_i=DC_i,
                                     CC_i=CC_i)
            print('#' * 100)


def run_individual_fine_tuning_pipeline(lrs: list[typing.Union[str, float]],
                                        save_files: bool = True,
                                        debug: bool = utils.is_debug_mode()):
    fine_tuners, loaders, devices, num_fine_grain_classes, num_coarse_grain_classes = initiate(combined=False,
                                                                                               debug=debug, lrs=lrs)
>>>>>>> b7f142ab

    train_images_num = len(loaders['train'].dataset)
    test_images_num = len(loaders['test'].dataset)

    print(f"Total number of train images: {train_images_num}\n"
          f"Total number of test images: {test_images_num}")

    if l is None:
        return fine_tuners, loaders, devices, num_fine_grain_classes, num_coarse_grain_classes
    else:
        positive_class_weight = get_imbalance_weight(l=l,
                                                     train_images_num=train_images_num,
                                                     evaluation=evaluation)

<<<<<<< HEAD
        return fine_tuners, loaders, devices, positive_class_weight
=======
def run_combined_evaluating_pipeline(split: str,
                                     lrs: list[typing.Union[str, float]],
                                     loss: str,
                                     pretrained_path: str = None,
                                     pretrained_fine_tuner: models.FineTuner = None,
                                     save_files: bool = True,
                                     debug: bool = utils.is_debug_mode(),
                                     print_results: bool = True,
                                     indices: np.array = None):
    """
    Evaluates a pre-trained combined VITFineTuner model on test or validation data.\

    :param split:
    :param indices:
    :param print_results:
    :param pretrained_fine_tuner:
    :param lrs: List of learning rates used during training.
    :param loss: The loss function used during training.
    :param pretrained_path: Path to a pre-trained model (optional).
    :param save_files: Whether to save predictions and ground truth labels
    :param debug: True to force CPU usage for debugging.

    :return: A tuple containing:
             - fine_ground_truths: NumPy array of fine-grained ground truth labels.
             - coarse_ground_truths: NumPy array of coarse-grained ground truth labels.
             - fine_predictions: NumPy array of fine-grained predictions.
             - coarse_predictions: NumPy array of coarse-grained predictions.
             - fine_accuracy: Fine-grained accuracy score.
             - coarse_accuracy: Coarse-grained accuracy score.
    """
    fine_tuners, loaders, devices, num_fine_grain_classes, num_coarse_grain_classes = (
        initiate(combined=True, pretrained_path=pretrained_path, debug=debug, indices=indices, evaluation=True,
                 lrs=lrs))

    (fine_ground_truths, coarse_ground_truths, fine_predictions, coarse_predictions,
     fine_accuracy, coarse_accuracy) = evaluate_combined_model(
        fine_tuner=fine_tuners[0] if pretrained_fine_tuner is None else pretrained_fine_tuner,
        loaders=loaders,
        loss=loss,
        device=devices[0],
        split=split,
        print_results=print_results)

    if save_files:
        save_prediction_files(test=split == 'test',
                              fine_tuners=fine_tuners[0],
                              combined=True,
                              lrs=lrs[0],
                              loss=loss,
                              test_fine_prediction=fine_predictions,
                              test_coarse_prediction=coarse_predictions,
                              fine_ground_truths=fine_ground_truths,
                              coarse_ground_truths=coarse_ground_truths,
                              epoch=num_epochs)

    return fine_predictions, coarse_predictions


if __name__ == '__main__':
    # run_individual_fine_tuning_pipeline()
    run_combined_fine_tuning_pipeline(lrs=[0.0001],
                                      loss='BCE')

    # run_combined_evaluating_pipeline(split='train',
    #                                  lrs=[0.0001],
    #                                  loss='BCE',
    #                                  pretrained_path='vit_b_16_lr0.0001_BCE.pth')
    #
    # run_combined_evaluating_pipeline(test=True,
    #                                  lrs=[0.0001],
    #                                  loss='BCE',
    #                                  pretrained_path='models/vit_b_16_BCE_lr0.0001.pth')
>>>>>>> b7f142ab
<|MERGE_RESOLUTION|>--- conflicted
+++ resolved
@@ -9,16 +9,6 @@
 import ltn_support
 import config
 
-<<<<<<< HEAD
-original_prediction_weight = 1 / (len(data_preprocessing.fine_grain_classes_str) +
-                                  len(data_preprocessing.coarse_grain_classes_str))
-binary_results_path = fr'binary_results'
-combined_results_path = fr'combined_results'
-individual_results_path = fr'individual_results'
-batch_size = 64
-scheduler_gamma = 0.9
-ltn_num_epochs = 5
-=======
 # Use the configuration variables:
 batch_size = config.batch_size
 scheduler_gamma = config.scheduler_gamma
@@ -28,10 +18,10 @@
 
 combined_results_path = config.combined_results_path
 individual_results_path = config.individual_results_path
+binary_results_path = config.binary_results_path
 
 scheduler_step_size = config.scheduler_step_size
 original_prediction_weight = config.original_prediction_weight
->>>>>>> b7f142ab
 
 
 # vit_model_names = [f'vit_{vit_model_name}' for vit_model_name in ['b_16']]
@@ -115,7 +105,6 @@
         #             fine_ground_truths)
 
 
-<<<<<<< HEAD
 def save_binary_prediction_files(test: bool,
                                  fine_tuner: typing.Union[models.FineTuner, dict[str, models.FineTuner]],
                                  lr: typing.Union[str, float],
@@ -127,562 +116,6 @@
                                  evaluation: bool = False):
     """
     Saves prediction files and optional ground truth files.
-=======
-def evaluate_individual_models(fine_tuners: list[models.FineTuner],
-                               loaders: dict[str, torch.utils.data.DataLoader],
-                               devices: list[torch.device],
-                               test: bool) -> (list[int], list[int], float,):
-    loader = loaders[f'test' if test else f'train']
-    fine_fine_tuner, coarse_fine_tuner = fine_tuners
-
-    device_1, device_2 = devices
-    fine_fine_tuner.to(device_1)
-    coarse_fine_tuner.to(device_2)
-
-    fine_fine_tuner.eval()
-    coarse_fine_tuner.eval()
-
-    fine_prediction = []
-    coarse_prediction = []
-
-    true_fine_data = []
-    true_coarse_data = []
-
-    name_list = []
-
-    print(f'Started testing...')
-
-    with (torch.no_grad()):
-        if utils.is_local():
-            from tqdm import tqdm
-            gen = tqdm(enumerate(loader),
-                       total=len(loader))
-        else:
-            gen = enumerate(loader)
-
-        for i, data in gen:
-            batch_examples, batch_true_fine_data, batch_names, batch_true_coarse_data = \
-                data[0], data[1].to(device_1), data[2], data[3].to(device_2)
-
-            pred_fine_data = fine_fine_tuner(batch_examples.to(device_1))
-            pred_coarse_data = coarse_fine_tuner(batch_examples.to(device_2))
-
-            predicted_fine = torch.max(pred_fine_data, 1)[1]
-            predicted_coarse = torch.max(pred_coarse_data, 1)[1]
-
-            true_fine_data += batch_true_fine_data.tolist()
-            true_coarse_data += batch_true_coarse_data.tolist()
-
-            fine_prediction += predicted_fine.tolist()
-            coarse_prediction += predicted_coarse.tolist()
-
-            name_list += batch_names
-
-    fine_accuracy, coarse_accuracy = (
-        get_and_print_metrics(pred_fine_data=fine_prediction,
-                              pred_coarse_data=coarse_prediction,
-                              loss='Cross Entropy',
-                              true_fine_data=true_fine_data,
-                              true_coarse_data=true_coarse_data,
-                              combined=False,
-                              test=test))
-
-    return (true_fine_data, true_coarse_data, fine_prediction, coarse_prediction,
-            fine_accuracy, coarse_accuracy)
-
-
-def evaluate_combined_model(fine_tuner: models.FineTuner,
-                            loaders: dict[str, torch.utils.data.DataLoader],
-                            loss: str,
-                            device: torch.device,
-                            split: str,
-                            print_results: bool = True) -> (list[int], list[int], list[int], list[int], float, float):
-    loader = loaders[split]
-    fine_tuner.to(device)
-    fine_tuner.eval()
-
-    fine_predictions = []
-    coarse_predictions = []
-
-    fine_ground_truths = []
-    coarse_ground_truths = []
-    fine_accuracy, coarse_accuracy = None, None
-
-    print(f'Testing {fine_tuner} on {device}...')
-
-    with torch.no_grad():
-        if utils.is_local():
-            from tqdm import tqdm
-            gen = tqdm(enumerate(loader), total=len(loader))
-        else:
-            gen = enumerate(loader)
-
-        for i, data in gen:
-            X, Y_true_fine, Y_true_coarse = data[0].to(device), data[1].to(device), data[3].to(device)
-
-            Y_pred = fine_tuner(X)
-            Y_pred_fine = Y_pred[:, :len(data_preprocessing.fine_grain_classes_str)]
-            Y_pred_coarse = Y_pred[:, len(data_preprocessing.fine_grain_classes_str):]
-
-            predicted_fine = torch.max(Y_pred_fine, 1)[1]
-            predicted_coarse = torch.max(Y_pred_coarse, 1)[1]
-
-            fine_ground_truths += Y_true_fine.tolist()
-            coarse_ground_truths += Y_true_coarse.tolist()
-
-            fine_predictions += predicted_fine.tolist()
-            coarse_predictions += predicted_coarse.tolist()
-
-    if print_results:
-        fine_accuracy, coarse_accuracy = (
-            get_and_print_metrics(pred_fine_data=fine_predictions,
-                                  pred_coarse_data=coarse_predictions,
-                                  loss=loss,
-                                  true_fine_data=fine_ground_truths,
-                                  true_coarse_data=coarse_ground_truths,
-                                  test=split == 'test'))
-
-    return (fine_ground_truths, coarse_ground_truths, fine_predictions, coarse_predictions,
-            fine_accuracy, coarse_accuracy)
-
-
-def get_and_print_post_epoch_metrics(epoch: int,
-                                     num_batches: int,
-                                     train_fine_ground_truth: np.array,
-                                     train_fine_prediction: np.array,
-                                     train_coarse_ground_truth: np.array,
-                                     train_coarse_prediction: np.array,
-                                     num_fine_grain_classes: int,
-                                     num_coarse_grain_classes: int,
-                                     running_fine_loss: float = None,
-                                     running_coarse_loss: float = None,
-                                     running_total_loss: float = None):
-    training_fine_accuracy = accuracy_score(y_true=train_fine_ground_truth,
-                                            y_pred=train_fine_prediction)
-    training_coarse_accuracy = accuracy_score(y_true=train_coarse_ground_truth,
-                                              y_pred=train_coarse_prediction)
-    training_fine_f1 = f1_score(y_true=train_fine_ground_truth,
-                                y_pred=train_fine_prediction,
-                                labels=range(num_fine_grain_classes),
-                                average='macro')
-    training_coarse_f1 = f1_score(y_true=train_coarse_ground_truth,
-                                  y_pred=train_coarse_prediction,
-                                  labels=range(num_coarse_grain_classes),
-                                  average='macro')
-
-    # loss_str = (f'Training epoch total fine loss: {round(running_fine_loss / num_batches, 2)}'
-    #             f'\ntraining epoch total coarse loss: {round(running_coarse_loss / num_batches, 2)}') \
-    #     if running_fine_loss is not None else f'Training epoch total loss: {round(running_total_loss / num_batches, 2)}'
-
-    print(f'\nEpoch {epoch + 1}/{num_epochs} done,\n'
-          # f'{loss_str}'
-          f'\npost-epoch training fine accuracy: {round(training_fine_accuracy * 100, 2)}%'
-          f', post-epoch fine f1: {round(training_fine_f1 * 100, 2)}%'
-          f'\npost-epoch training coarse accuracy: {round(training_coarse_accuracy * 100, 2)}%'
-          f', post-epoch coarse f1: {round(training_coarse_f1 * 100, 2)}%\n')
-
-    return training_fine_accuracy, training_coarse_accuracy
-
-
-def print_post_batch_metrics(batch_num: int,
-                             num_batches: int,
-                             batch_fine_grain_loss: float = None,
-                             batch_coarse_grain_loss: float = None,
-                             batch_total_loss: float = None):
-    if batch_num > 0 and batch_num % 10 == 0:
-        if batch_fine_grain_loss is not None:
-            print(f'\nCompleted batch num {batch_num}/{num_batches}, '
-                  f'batch fine-grain loss: {round(batch_fine_grain_loss, 2)}, '
-                  f'batch coarse-grain loss: {round(batch_coarse_grain_loss, 2)}')
-        else:
-            print(f'\nCompleted batch num {batch_num}/{num_batches}, batch total loss: {round(batch_total_loss, 2)}')
-
-
-def get_fine_tuning_batches(train_loader: torch.utils.data.DataLoader,
-                            num_batches: int,
-                            debug: bool):
-    if utils.is_local():
-        from tqdm import tqdm
-        batches = tqdm(enumerate([list(train_loader)[0]] if debug else train_loader, 0),
-                       total=num_batches)
-    else:
-        batches = enumerate(train_loader, 0)
-
-    return batches
-
-
-def fine_tune_individual_models(fine_tuners: list[models.FineTuner],
-                                devices: list[torch.device],
-                                loaders: dict[str, torch.utils.data.DataLoader],
-                                num_fine_grain_classes: int,
-                                num_coarse_grain_classes: int,
-                                fine_lr: float = 1e-4,
-                                coarse_lr: float = 1e-4,
-                                save_files: bool = True,
-                                debug: bool = False):
-    fine_fine_tuner, coarse_fine_tuner = fine_tuners
-    device_1, device_2 = devices
-    fine_fine_tuner.to(device_1)
-    fine_fine_tuner.train()
-
-    coarse_fine_tuner.to(device_2)
-    coarse_fine_tuner.train()
-
-    train_loader = loaders['train']
-    num_batches = len(train_loader)
-    criterion = torch.nn.CrossEntropyLoss()
-
-    fine_optimizer = torch.optim.Adam(params=fine_fine_tuner.parameters(),
-                                      lr=fine_lr)
-    coarse_optimizer = torch.optim.Adam(params=coarse_fine_tuner.parameters(),
-                                        lr=coarse_lr)
-
-    fine_scheduler = torch.optim.lr_scheduler.StepLR(optimizer=fine_optimizer,
-                                                     step_size=scheduler_step_size,
-                                                     gamma=scheduler_gamma)
-    coarse_scheduler = torch.optim.lr_scheduler.StepLR(optimizer=coarse_optimizer,
-                                                       step_size=scheduler_step_size,
-                                                       gamma=scheduler_gamma)
-
-    train_fine_losses = []
-    train_fine_accuracies = []
-
-    test_true_fine_data = []
-    test_fine_accuracies = []
-
-    train_coarse_losses = []
-    train_coarse_accuracies = []
-
-    test_true_coarse_data = []
-    test_coarse_accuracies = []
-
-    print(f'Started fine-tuning individual models with fine_lr={fine_lr} and coarse_lr={coarse_lr}'
-          f'for {num_epochs} epochs on {device_1} and {device_2}...')
-
-    for epoch in range(num_epochs):
-        print(f"Current fine lr={fine_optimizer.param_groups[0]['lr']}")
-        print(f"Current coarse lr={coarse_optimizer.param_groups[0]['lr']}")
-
-        with context_handlers.TimeWrapper():
-            running_fine_loss = 0.0
-            running_coarse_loss = 0.0
-
-            train_fine_predictions = []
-            train_coarse_predictions = []
-
-            train_fine_ground_truths = []
-            train_coarse_ground_truths = []
-
-            batches = get_fine_tuning_batches(train_loader=train_loader,
-                                              num_batches=num_batches,
-                                              debug=debug)
-
-            for batch_num, batch in batches:
-                with context_handlers.ClearCache(device=device_1):
-                    with context_handlers.ClearCache(device=device_2):
-                        X, Y_true_fine, Y_true_coarse = batch[0], batch[1].to(device_1), batch[3].to(device_2)
-
-                        fine_optimizer.zero_grad()
-                        coarse_optimizer.zero_grad()
-
-                        Y_pred_fine = fine_fine_tuner(X.to(device_1))
-                        Y_pred_coarse = coarse_fine_tuner(X.to(device_2))
-
-                        batch_fine_grain_loss = criterion(Y_pred_fine, Y_true_fine)
-                        batch_coarse_grain_loss = criterion(Y_pred_coarse, Y_true_coarse)
-
-                        batch_fine_grain_loss.backward()
-                        batch_coarse_grain_loss.backward()
-
-                        fine_optimizer.step()
-                        coarse_optimizer.step()
-
-                        running_fine_loss += batch_fine_grain_loss.item()
-                        running_coarse_loss += batch_coarse_grain_loss.item()
-
-                        predicted_fine = torch.max(Y_pred_fine, 1)[1]
-                        predicted_coarse = torch.max(Y_pred_coarse, 1)[1]
-
-                        train_fine_ground_truths += Y_true_fine.tolist()
-                        train_coarse_ground_truths += Y_true_coarse.tolist()
-
-                        train_fine_predictions += predicted_fine.tolist()
-                        train_coarse_predictions += predicted_coarse.tolist()
-
-                        del X, Y_true_fine, Y_true_coarse
-
-                        print_post_batch_metrics(batch_num=batch_num,
-                                                 num_batches=num_batches,
-                                                 batch_fine_grain_loss=batch_fine_grain_loss.item(),
-                                                 batch_coarse_grain_loss=batch_coarse_grain_loss.item())
-
-            true_fine_labels = np.array(train_fine_ground_truths)
-            true_coarse_labels = np.array(train_coarse_ground_truths)
-
-            predicted_fine_labels = np.array(train_fine_predictions)
-            predicted_coarse_labels = np.array(train_coarse_predictions)
-
-            training_fine_accuracy, training_coarse_accuracy = (
-                get_and_print_post_epoch_metrics(epoch=epoch,
-                                                 running_fine_loss=running_fine_loss,
-                                                 running_coarse_loss=running_coarse_loss,
-                                                 num_batches=num_batches,
-                                                 train_fine_ground_truth=true_fine_labels,
-                                                 train_fine_prediction=predicted_fine_labels,
-                                                 train_coarse_ground_truth=true_coarse_labels,
-                                                 train_coarse_prediction=predicted_coarse_labels,
-                                                 num_fine_grain_classes=num_fine_grain_classes,
-                                                 num_coarse_grain_classes=num_coarse_grain_classes))
-
-            train_fine_accuracies += [training_fine_accuracy]
-            train_coarse_accuracies += [training_coarse_accuracy]
-
-            train_fine_losses += [running_fine_loss / num_batches]
-            train_coarse_losses += [running_coarse_loss / num_batches]
-
-            fine_scheduler.step()
-            coarse_scheduler.step()
-
-            (test_true_fine_data, test_true_coarse_data, test_pred_fine_data, test_pred_coarse_data,
-             test_fine_accuracy, test_coarse_accuracy) = (
-                evaluate_individual_models(fine_tuners=fine_tuners,
-                                           loaders=loaders,
-                                           devices=devices,
-                                           test=True))
-
-            test_fine_accuracies += [test_fine_accuracy]
-            test_coarse_accuracies += [test_coarse_accuracy]
-            print('#' * 100)
-
-            np.save(f"{individual_results_path}{fine_fine_tuner}"
-                    f"_test_pred_lr{fine_lr}_e{epoch}_fine_individual.npy",
-                    test_pred_fine_data)
-            np.save(f"{individual_results_path}{coarse_fine_tuner}"
-                    f"_test_pred_lr{coarse_lr}_e{epoch}_coarse_individual.npy",
-                    test_pred_coarse_data)
-
-            if save_files:
-                save_prediction_files(test=True,
-                                      fine_tuners={'fine': fine_fine_tuner,
-                                                   'coarse': coarse_fine_tuner},
-                                      combined=False,
-                                      lrs={'fine': fine_lr,
-                                           'coarse': coarse_lr},
-                                      epoch=epoch,
-                                      test_fine_prediction=test_pred_fine_data,
-                                      test_coarse_prediction=test_pred_coarse_data)
-
-    torch.save(fine_fine_tuner.state_dict(), f"{fine_fine_tuner}_lr{fine_lr}_fine_individual.pth")
-    torch.save(coarse_fine_tuner.state_dict(), f"{coarse_fine_tuner}_lr{coarse_lr}_coarse_individual.pth")
-
-    if not os.path.exists(f"{individual_results_path}test_true_fine_individual.npy"):
-        np.save(f"{individual_results_path}test_true_fine_individual.npy", test_true_fine_data)
-    if not os.path.exists(f"{individual_results_path}test_true_coarse_individual.npy"):
-        np.save(f"{individual_results_path}test_true_coarse_individual.npy", test_true_coarse_data)
-
-
-def fine_tune_combined_model(lrs: list[typing.Union[str, float]],
-                             fine_tuner: models.FineTuner,
-                             device: torch.device,
-                             loaders: dict[str, torch.utils.data.DataLoader],
-                             num_fine_grain_classes: int,
-                             num_coarse_grain_classes: int,
-                             loss: str,
-                             ltn_num_epochs: int = None,
-                             beta: float = 0.1,
-                             save_files: bool = True,
-                             debug: bool = False,
-                             evaluate_on_test: bool = True,
-                             evaluate_on_train_eval: bool = False,
-                             Y_original_fine: np.array = None,
-                             Y_original_coarse: np.array = None,
-                             DC_i=None,
-                             CC_i=None):
-    fine_tuner.to(device)
-    fine_tuner.train()
-    train_loader = loaders['train']
-    num_batches = len(train_loader)
-
-    train_fine_predictions = None
-    train_coarse_predictions = None
-
-    for lr in lrs:
-        optimizer = torch.optim.Adam(params=fine_tuner.parameters(),
-                                     lr=lr)
-
-        scheduler = torch.optim.lr_scheduler.StepLR(optimizer=optimizer,
-                                                    step_size=scheduler_step_size,
-                                                    gamma=scheduler_gamma)
-
-        alpha = num_fine_grain_classes / (num_fine_grain_classes + num_coarse_grain_classes)
-
-        train_total_losses = []
-        train_fine_losses = []
-        train_coarse_losses = []
-
-        train_fine_accuracies = []
-        train_coarse_accuracies = []
-
-        test_fine_ground_truths = []
-        test_coarse_ground_truths = []
-
-        test_fine_accuracies = []
-        test_coarse_accuracies = []
-
-        train_eval_fine_accuracy, train_eval_coarse_accuracy = None, None
-
-        if loss.split('_')[0] == 'LTN':
-            epochs = ltn_num_epochs
-            logits_to_predicate = ltn.Predicate(ltn_support.LogitsToPredicate()).to(ltn.device)
-        else:
-            epochs = num_epochs
-
-        print(f'\nFine-tuning {fine_tuner} with {len(fine_tuner)} parameters for {epochs} epochs '
-              f'using lr={lr} on {device}...')
-        print('#' * 100 + '\n')
-
-        for epoch in range(epochs):
-            print(f"Current lr={optimizer.param_groups[0]['lr']}")
-
-            with context_handlers.TimeWrapper():
-                total_running_loss = torch.Tensor([0.0]).to(device)
-                running_fine_loss = torch.Tensor([0.0]).to(device)
-                running_coarse_loss = torch.Tensor([0.0]).to(device)
-
-                train_fine_predictions = []
-                train_coarse_predictions = []
-
-                train_fine_ground_truths = []
-                train_coarse_ground_truths = []
-
-                batches = get_fine_tuning_batches(train_loader=train_loader,
-                                                  num_batches=num_batches,
-                                                  debug=debug)
-
-                for batch_num, batch in batches:
-                    with context_handlers.ClearCache(device=device):
-                        X, Y_fine_grain, Y_coarse_grain = batch[0].to(device), batch[1].to(device), batch[3].to(device)
-                        Y_fine_grain_one_hot = torch.nn.functional.one_hot(Y_fine_grain, num_classes=len(
-                            data_preprocessing.fine_grain_classes_str))
-                        Y_coarse_grain_one_hot = torch.nn.functional.one_hot(Y_coarse_grain, num_classes=len(
-                            data_preprocessing.coarse_grain_classes_str))
-
-                        Y_combine = torch.cat(tensors=[Y_fine_grain_one_hot, Y_coarse_grain_one_hot], dim=1).float()
-                        optimizer.zero_grad()
-
-                        Y_pred = fine_tuner(X)
-                        Y_pred_fine_grain = Y_pred[:, :num_fine_grain_classes]
-                        Y_pred_coarse_grain = Y_pred[:, num_fine_grain_classes:]
-
-                        if loss == "weighted":
-                            criterion = torch.nn.CrossEntropyLoss()
-
-                            batch_fine_grain_loss = criterion(Y_pred_fine_grain, Y_fine_grain)
-                            batch_coarse_grain_loss = criterion(Y_pred_coarse_grain, Y_coarse_grain)
-
-                            running_fine_loss += batch_fine_grain_loss
-                            running_coarse_loss += batch_coarse_grain_loss
-
-                            batch_total_loss = alpha * batch_fine_grain_loss + (1 - alpha) * batch_coarse_grain_loss
-
-                        elif loss == "BCE":
-                            criterion = torch.nn.BCEWithLogitsLoss()
-                            batch_total_loss = criterion(Y_pred, Y_combine)
-
-                        elif loss == "CE":
-                            criterion = torch.nn.CrossEntropyLoss()
-                            batch_total_loss = criterion(Y_pred, Y_combine)
-
-                        elif loss == "soft_marginal":
-                            criterion = torch.nn.MultiLabelSoftMarginLoss()
-
-                            batch_total_loss = criterion(Y_pred, Y_combine)
-
-                        elif loss.split('_')[0] == 'LTN':
-                            if loss == 'LTN_BCE':
-                                criterion = torch.nn.BCEWithLogitsLoss()
-
-                                sat_agg = ltn_support.compute_sat_normally(logits_to_predicate=logits_to_predicate,
-                                                                           prediction=Y_pred,
-                                                                           train_true_coarse_batch=Y_coarse_grain,
-                                                                           labels_fine=Y_fine_grain,
-                                                                           DC_i=DC_i,
-                                                                           CC_i=CC_i)
-                                batch_total_loss = beta * (1. - sat_agg) + (1 - beta) * criterion(Y_pred, Y_combine)
-
-                            if loss == "LTN_soft_marginal":
-                                criterion = torch.nn.MultiLabelSoftMarginLoss()
-
-                                sat_agg = ltn_support.compute_sat_normally(logits_to_predicate,
-                                                                           Y_pred, Y_coarse_grain, Y_fine_grain, DC_i,
-                                                                           CC_i)
-                                batch_total_loss = beta * (1. - sat_agg) + (1 - beta) * (criterion(Y_pred, Y_combine))
-
-                        if batch_total_loss is not None and Y_original_fine is not None:
-                            end_index = (batch_num + 1) * batch_size if batch_num + 1 < num_batches else \
-                                len(Y_original_fine)
-                            Y_original_fine_one_hot = torch.nn.functional.one_hot(
-                                torch.tensor(Y_original_fine[batch_num * batch_size:end_index]).to(device),
-                                num_classes=len(data_preprocessing.fine_grain_classes_str))
-                            Y_original_coarse_one_hot = torch.nn.functional.one_hot(
-                                torch.tensor(Y_original_coarse[batch_num * batch_size:end_index]).to(device),
-                                num_classes=len(data_preprocessing.coarse_grain_classes_str))
-
-                            Y_original_combine = torch.cat(tensors=[Y_original_fine_one_hot,
-                                                                    Y_original_coarse_one_hot],
-                                                           dim=1).float()
-                            batch_total_loss -= original_prediction_weight * criterion(Y_pred, Y_original_combine)
-
-                        print_post_batch_metrics(batch_num=batch_num,
-                                                 num_batches=num_batches,
-                                                 batch_total_loss=batch_total_loss.item())
-
-                        batch_total_loss.backward()
-                        optimizer.step()
-
-                        total_running_loss += batch_total_loss.item()
-
-                        predicted_fine = torch.max(Y_pred_fine_grain, 1)[1]
-                        predicted_coarse = torch.max(Y_pred_coarse_grain, 1)[1]
-
-                        train_fine_predictions += predicted_fine.tolist()
-                        train_coarse_predictions += predicted_coarse.tolist()
-
-                        train_fine_ground_truths += Y_fine_grain.tolist()
-                        train_coarse_ground_truths += Y_coarse_grain.tolist()
-
-                        del X, Y_fine_grain, Y_coarse_grain, Y_pred, Y_pred_fine_grain, Y_pred_coarse_grain
-
-                training_fine_accuracy, training_coarse_accuracy = (
-                    get_and_print_post_epoch_metrics(epoch=epoch,
-                                                     running_fine_loss=running_fine_loss.item(),
-                                                     running_coarse_loss=running_coarse_loss.item(),
-                                                     num_batches=num_batches,
-                                                     train_fine_ground_truth=np.array(train_fine_ground_truths),
-                                                     train_fine_prediction=np.array(train_fine_predictions),
-                                                     train_coarse_ground_truth=np.array(train_coarse_ground_truths),
-                                                     train_coarse_prediction=np.array(train_coarse_predictions),
-                                                     num_fine_grain_classes=num_fine_grain_classes,
-                                                     num_coarse_grain_classes=num_coarse_grain_classes))
-
-                train_fine_accuracies += [training_fine_accuracy]
-                train_coarse_accuracies += [training_coarse_accuracy]
-
-                train_total_losses += [total_running_loss.item() / num_batches]
-                train_fine_losses += [running_fine_loss.item() / num_batches]
-                train_coarse_losses += [running_coarse_loss.item() / num_batches]
-
-                scheduler.step()
-
-                if evaluate_on_test:
-                    (test_fine_ground_truths, test_coarse_ground_truths, test_fine_predictions, test_coarse_predictions,
-                     test_fine_accuracy, test_coarse_accuracy) = (
-                        evaluate_combined_model(fine_tuner=fine_tuner,
-                                                loaders=loaders,
-                                                loss=loss,
-                                                device=device,
-                                                split='test'))
->>>>>>> b7f142ab
 
     :param evaluation:
     :param l:
@@ -708,28 +141,11 @@
     np.save(f"data/{test_str}_{l.g.g_str}/{l}/binary_true.npy",
             ground_truths)
 
-<<<<<<< HEAD
     if not evaluation:
         torch.save(fine_tuner.state_dict(),
                    f"models/binary_models/binary_{l}_{fine_tuner}_lr{lr}_loss_{loss}_e{epoch}.pth")
-=======
-                if evaluate_on_train_eval:
-                    curr_train_eval_fine_accuracy, curr_train_eval_coarse_accuracy = (
-                                                                                         evaluate_combined_model(
-                                                                                             fine_tuner=fine_tuner,
-                                                                                             loaders=loaders,
-                                                                                             loss=loss,
-                                                                                             device=device,
-                                                                                             split='train_eval'))[-2:]
-                    if train_eval_fine_accuracy is not None and train_eval_coarse_accuracy is not None and \
-                            curr_train_eval_fine_accuracy < train_eval_fine_accuracy and \
-                            curr_train_eval_coarse_accuracy < train_eval_coarse_accuracy:
-                        print(utils.red_text('Early stopping!!!'))
-                        break
->>>>>>> b7f142ab
-
-
-<<<<<<< HEAD
+
+
 def get_imbalance_weight(l: data_preprocessing.Label,
                          train_images_num: int,
                          evaluation: bool = False) -> list[float]:
@@ -739,13 +155,6 @@
     negative_examples_num = train_images_num - positive_examples_num
 
     positive_class_weight = train_images_num / positive_examples_num
-=======
-        if save_files:
-            if not os.path.exists(f"{combined_results_path}test_fine_true.npy"):
-                np.save(f"{combined_results_path}test_fine_true.npy", test_fine_ground_truths)
-            if not os.path.exists(f"{combined_results_path}test_coarse_true.npy"):
-                np.save(f"{combined_results_path}test_coarse_true.npy", test_coarse_ground_truths)
->>>>>>> b7f142ab
 
     if not evaluation:
         print(f'\nl={l}:\n'
@@ -754,7 +163,6 @@
     return positive_class_weight
 
 
-<<<<<<< HEAD
 def initiate(lrs: list[typing.Union[str, float]],
              model_names: list[str] = ['vit_b_16'],
              weights: list[str] = ['DEFAULT'],
@@ -763,22 +171,16 @@
              pretrained_path: str = None,
              debug: bool = False,
              error_indices: typing.Sequence = None,
-             evaluation: bool = False):
-=======
-def initiate(
-        combined: bool,
-        pretrained_path: str = None,
-        debug: bool = False,
-        indices: typing.Sequence = None,
-        evaluation: bool = None,
-        train_eval_split: float = None,
-        get_indices: bool = None,
-        get_fraction_of_example_with_label: dict[data_preprocessing.Label, float] = None,
-        lrs: list[typing.Union[str, float]] = None):
->>>>>>> b7f142ab
+             evaluation: bool = False,
+             train_eval_split: float = None,
+             get_indices: bool = None,
+             get_fraction_of_example_with_label: dict[data_preprocessing.Label, float] = None,):
     """
     Initializes models, datasets, and devices for training.
 
+    :param get_fraction_of_example_with_label:
+    :param get_indices:
+    :param train_eval_split:
     :param weights:
     :param model_names:
     :param l:
@@ -795,13 +197,8 @@
              - num_fine_grain_classes: The number of fine-grained classes.
              - num_coarse_grain_classes: The number of coarse-grained classes.
     """
-<<<<<<< HEAD
     print(f'Models: {model_names}\n'
           f'Learning rates: {lrs}')
-=======
-    print(f'Models: {vit_model_names}\n'
-          f'Epochs num: {num_epochs}\n')
->>>>>>> b7f142ab
 
     datasets = data_preprocessing.get_datasets(combined=combined,
                                                binary_label=l,
@@ -863,12 +260,8 @@
     utils.create_directory(results_path)
     loaders = data_preprocessing.get_loaders(datasets=datasets,
                                              batch_size=batch_size,
-<<<<<<< HEAD
-                                             indices=error_indices,
-                                             evaluation=evaluation)
-=======
-                                             subset_indices=indices,
                                              evaluation=evaluation,
+                                             subset_indices=error_indices,
                                              train_eval_split=train_eval_split,
                                              get_indices=get_indices,
                                              get_fraction_of_example_with_label=get_fraction_of_example_with_label)
@@ -876,127 +269,12 @@
     print(f"Total number of train images: {len(loaders['train'].dataset)}\n"
           f"Total number of eval images: {len(loaders['train_eval'].dataset) if train_eval_split else 0}\n"
           f"Total number of test images: {len(loaders['test'].dataset)}")
-
-    return fine_tuners, loaders, devices, num_fine_grain_classes, num_coarse_grain_classes
-
-
-def run_combined_fine_tuning_pipeline(lrs: list[typing.Union[str, float]],
-                                      loss: str = 'BCE',
-                                      save_files: bool = True,
-                                      debug: bool = utils.is_debug_mode(),
-                                      DC_i=None,
-                                      CC_i=None):
-    fine_tuners, loaders, devices, num_fine_grain_classes, num_coarse_grain_classes = initiate(combined=True,
-                                                                                               debug=debug, lrs=lrs)
-    for fine_tuner in fine_tuners:
-        with context_handlers.ClearSession():
-            fine_tune_combined_model(lrs=lrs,
-                                     fine_tuner=fine_tuner,
-                                     device=devices[0],
-                                     loaders=loaders,
-                                     num_fine_grain_classes=num_fine_grain_classes,
-                                     num_coarse_grain_classes=num_coarse_grain_classes,
-                                     loss=loss,
-                                     save_files=save_files,
-                                     debug=debug,
-                                     DC_i=DC_i,
-                                     CC_i=CC_i)
-            print('#' * 100)
-
-
-def run_individual_fine_tuning_pipeline(lrs: list[typing.Union[str, float]],
-                                        save_files: bool = True,
-                                        debug: bool = utils.is_debug_mode()):
-    fine_tuners, loaders, devices, num_fine_grain_classes, num_coarse_grain_classes = initiate(combined=False,
-                                                                                               debug=debug, lrs=lrs)
->>>>>>> b7f142ab
-
-    train_images_num = len(loaders['train'].dataset)
-    test_images_num = len(loaders['test'].dataset)
-
-    print(f"Total number of train images: {train_images_num}\n"
-          f"Total number of test images: {test_images_num}")
 
     if l is None:
         return fine_tuners, loaders, devices, num_fine_grain_classes, num_coarse_grain_classes
     else:
         positive_class_weight = get_imbalance_weight(l=l,
-                                                     train_images_num=train_images_num,
+                                                     train_images_num=len(loaders['train'].dataset),
                                                      evaluation=evaluation)
 
-<<<<<<< HEAD
-        return fine_tuners, loaders, devices, positive_class_weight
-=======
-def run_combined_evaluating_pipeline(split: str,
-                                     lrs: list[typing.Union[str, float]],
-                                     loss: str,
-                                     pretrained_path: str = None,
-                                     pretrained_fine_tuner: models.FineTuner = None,
-                                     save_files: bool = True,
-                                     debug: bool = utils.is_debug_mode(),
-                                     print_results: bool = True,
-                                     indices: np.array = None):
-    """
-    Evaluates a pre-trained combined VITFineTuner model on test or validation data.\
-
-    :param split:
-    :param indices:
-    :param print_results:
-    :param pretrained_fine_tuner:
-    :param lrs: List of learning rates used during training.
-    :param loss: The loss function used during training.
-    :param pretrained_path: Path to a pre-trained model (optional).
-    :param save_files: Whether to save predictions and ground truth labels
-    :param debug: True to force CPU usage for debugging.
-
-    :return: A tuple containing:
-             - fine_ground_truths: NumPy array of fine-grained ground truth labels.
-             - coarse_ground_truths: NumPy array of coarse-grained ground truth labels.
-             - fine_predictions: NumPy array of fine-grained predictions.
-             - coarse_predictions: NumPy array of coarse-grained predictions.
-             - fine_accuracy: Fine-grained accuracy score.
-             - coarse_accuracy: Coarse-grained accuracy score.
-    """
-    fine_tuners, loaders, devices, num_fine_grain_classes, num_coarse_grain_classes = (
-        initiate(combined=True, pretrained_path=pretrained_path, debug=debug, indices=indices, evaluation=True,
-                 lrs=lrs))
-
-    (fine_ground_truths, coarse_ground_truths, fine_predictions, coarse_predictions,
-     fine_accuracy, coarse_accuracy) = evaluate_combined_model(
-        fine_tuner=fine_tuners[0] if pretrained_fine_tuner is None else pretrained_fine_tuner,
-        loaders=loaders,
-        loss=loss,
-        device=devices[0],
-        split=split,
-        print_results=print_results)
-
-    if save_files:
-        save_prediction_files(test=split == 'test',
-                              fine_tuners=fine_tuners[0],
-                              combined=True,
-                              lrs=lrs[0],
-                              loss=loss,
-                              test_fine_prediction=fine_predictions,
-                              test_coarse_prediction=coarse_predictions,
-                              fine_ground_truths=fine_ground_truths,
-                              coarse_ground_truths=coarse_ground_truths,
-                              epoch=num_epochs)
-
-    return fine_predictions, coarse_predictions
-
-
-if __name__ == '__main__':
-    # run_individual_fine_tuning_pipeline()
-    run_combined_fine_tuning_pipeline(lrs=[0.0001],
-                                      loss='BCE')
-
-    # run_combined_evaluating_pipeline(split='train',
-    #                                  lrs=[0.0001],
-    #                                  loss='BCE',
-    #                                  pretrained_path='vit_b_16_lr0.0001_BCE.pth')
-    #
-    # run_combined_evaluating_pipeline(test=True,
-    #                                  lrs=[0.0001],
-    #                                  loss='BCE',
-    #                                  pretrained_path='models/vit_b_16_BCE_lr0.0001.pth')
->>>>>>> b7f142ab
+        return fine_tuners, loaders, devices, positive_class_weight