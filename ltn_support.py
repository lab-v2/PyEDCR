--- conflicted
+++ resolved
@@ -1,13 +1,9 @@
 # Logic Tensor Network
 import ltn
 import torch
-<<<<<<< HEAD
-import data_processing
-=======
 import data_preprocessing
 import conditions
 import rules
->>>>>>> b7f142ab
 
 
 class LogitsToPredicate(torch.nn.Module):
