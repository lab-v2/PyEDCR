--- conflicted
+++ resolved
@@ -485,6 +485,17 @@
         """
         return self.__get_where_predicted_l(test=False, l=l) * self.__get_where_predicted_correct(test=False, g=l.g)
 
+    def test_get_where_train_tp_l(self,
+                                  l: data_preprocessing.Label,
+                                  expected_result: np.array,
+                                  print_result: bool = False):
+        result = self.__get_where_train_tp_l(l)
+
+        if print_result:
+            print(result)
+
+        assert np.all(result == expected_result)
+
     def __get_where_train_fp_l(self,
                                l: data_preprocessing.Label) -> np.array:
         """ Retrieves indices of training instances where the true label is l and the model incorrectly predicted l.
@@ -493,6 +504,17 @@
         :return: A boolean array indicating which training instances satisfy the criteria.
         """
         return self.__get_where_predicted_l(test=False, l=l) * self.__get_where_predicted_incorrect(test=False, g=l.g)
+
+    def test_get_where_train_fp_l(self,
+                                  l: data_preprocessing.Label,
+                                  expected_result: np.array,
+                                  print_result: bool = False):
+        result = self.__get_where_train_fp_l(l)
+
+        if print_result:
+            print(result)
+
+        assert np.all(result == expected_result)
 
     @staticmethod
     def _get_where_any_conditions_satisfied(C: set[_Condition],
@@ -836,8 +858,6 @@
         r_l = self.error_correction_rules[l]
         return self.__get_CON_l_CC(l=l, CC=r_l.C_l)
 
-<<<<<<< HEAD
-=======
     def get_l_test_precision_score(self,
                                    l: data_preprocessing):
         return precision_score(y_true=data_preprocessing.get_ground_truths(test=True,
@@ -847,17 +867,11 @@
                                labels=range(len(data_preprocessing.get_labels(l.g))),
                                average=None)[l.index]
 
->>>>>>> 0fe26b84
     def get_l_theoretical_precision_increase(self,
                                              l: data_preprocessing.Label) -> float:
         s_l = self.get_l_correction_rule_support_on_test(l=l)
         c_l = self.get_l_correction_rule_confidence_on_test(l=l)
-        p_l = precision_score(y_true=data_preprocessing.get_ground_truths(test=True,
-                                                                          K=self.__K,
-                                                                          g=l.g),
-                              y_pred=self.__test_pred_data[l.g],
-                              labels=range(len(data_preprocessing.get_labels(g))),
-                              average=None)[l.index]
+        p_l = self.get_l_test_precision_score(l=l)
 
         return s_l / (1 - s_l) * (c_l + p_l - 1)
 
@@ -866,7 +880,13 @@
         return np.mean([self.get_l_theoretical_precision_increase(l=l)
                         for l in data_preprocessing.get_labels(g).values()])
 
-
+    def get_theorem_1_condition_for_l(self,
+                                      l: data_preprocessing.Label):
+        return self.get_l_correction_rule_support_on_test(l=l) + self.get_l_test_precision_score(l=l) <= 1
+
+    def get_theorem_1_condition_for_g(self,
+                                      g: data_preprocessing.Granularity):
+        return np.array([self.get_theorem_1_condition_for_l(l=l) for l in data_preprocessing.get_labels(g).values()])
 
 
 if __name__ == '__main__':
@@ -883,7 +903,8 @@
         edcr.DetCorrRuleLearn(g=g)
 
     print([edcr.get_l_correction_rule_support_on_test(l=l) for l in
-           list(data_preprocessing.fine_grain_labels.values()) + list(data_preprocessing.coarse_grain_labels.values())])
+           list(data_preprocessing.fine_grain_labels.values()) +
+           list(data_preprocessing.coarse_grain_labels.values())])
 
     for g in data_preprocessing.granularities:
         edcr.apply_detection_rules(g=g)
@@ -891,4 +912,6 @@
 
     edcr.print_metrics(test=True, prior=False)
     print(edcr.get_g_theoretical_precision_increase(g=data_preprocessing.granularities['fine']))
-    print(edcr.get_g_theoretical_precision_increase(g=data_preprocessing.granularities['coarse']))+    print(edcr.get_g_theoretical_precision_increase(g=data_preprocessing.granularities['coarse']))
+    print(edcr.get_theorem_1_condition_for_g(g=data_preprocessing.granularities['fine']))
+    print(edcr.get_theorem_1_condition_for_g(g=data_preprocessing.granularities['coarse']))