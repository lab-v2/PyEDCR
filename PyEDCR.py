from __future__ import annotations

import abc
import typing
import numpy as np
from sklearn.metrics import precision_score, recall_score
import multiprocessing as mp

import utils
import data_preprocessing
import vit_pipeline
import context_handlers


class EDCR:
    """
    Performs error detection and correction based on model predictions.

    This class aims to identify and rectify errors in predictions made by a
    specified neural network model. It utilizes prediction data from both
    fine-grained and coarse-grained model runs to enhance its accuracy.

    Attributes:
        __main_model_name (str): Name of the primary model used for predictions.
        __combined (bool): Whether combined features (coarse and fine) were used during training.
        __loss (str): Loss function used during training.
        __lr: Learning rate used during training.
        __num_epochs (int): Number of training epochs.
        __epsilon: Value using for constraint in getting rules
        rules: ...
    """

    class _Condition(typing.Hashable, typing.Callable, abc.ABC):
        """Represents a condition that can be evaluated on an example.

        When treated as a function, it takes an example (e.g., image, data) as input
        and returns a value between 0 and 1 indicating whether the condition is satisfied.
        A value of 0 means the condition is not met, while a value of 1 means it is fully met.
        """

        @abc.abstractmethod
        def __init__(self, *args, **kwargs):
            pass

        @abc.abstractmethod
        def __call__(self, *args, **kwargs) -> typing.Union[bool, np.array]:
            pass

        @abc.abstractmethod
        def __hash__(self):
            pass

        @abc.abstractmethod
        def __eq__(self, other):
            pass

    class PredCondition(_Condition):
        """Represents a condition based on a model's prediction of a specific class.

        It evaluates to 1 if the model predicts the specified class for a given example,
        and 0 otherwise.
        """

        def __init__(self,
                     l: data_preprocessing.Label):
            """Initializes a PredCondition instance.

            :param l: The target Label for which the condition is evaluated.
            """
            self.__l = l

        def __call__(self,
                     fine_data: np.array,
                     coarse_data: np.array) -> np.array:
            granularity_data = fine_data if self.__l.g == data_preprocessing.granularities['fine'] else coarse_data
            return np.equal(granularity_data, self.__l.index)

        def __str__(self) -> str:
            return f'pred_{self.__l}'

        @property
        def l(self):
            return self.__l

        def __hash__(self):
            return self.__l.__hash__()

        def __eq__(self, other):
            return self.__hash__() == other.__hash__()

    class ConsistencyCondition(_Condition):
        def __init__(self):
            pass

        def __call__(self,
                     fine_data: np.array,
                     coarse_data: np.array) -> np.array:
            values = []
            for fine_prediction_index, coarse_prediction_index in zip(fine_data, coarse_data):
                values += [data_preprocessing.fine_to_course_idx[fine_prediction_index] == coarse_prediction_index]

            return np.array(values)

        def __hash__(self):
            return hash('ConsistencyCondition')

        def __eq__(self, other):
            return self.__hash__() == other.__hash__()

    class _Rule(typing.Callable, typing.Sized, abc.ABC):
        """Represents a rule for evaluating predictions based on conditions and labels.

        :param l: The label associated with the rule.
        :param C_l: The set of conditions that define the rule.
        """

        def __init__(self,
                     l: data_preprocessing.Label,
                     C_l: set[typing.Union[EDCR._Condition, tuple[EDCR._Condition, data_preprocessing.Label]]]):
            self._l = l
            self._C_l = C_l

        def _get_datas(self,
                       test_pred_fine_data: np.array,
                       test_pred_coarse_data: np.array) -> (np.array, np.array):
            """Retrieves fine-grained or coarse-grained prediction data based on the label's granularity.

            :param test_pred_fine_data: The fine-grained prediction data.
            :param test_pred_coarse_data: The coarse-grained prediction data.
            :return: A tuple containing the relevant prediction data and a mask indicating where the label is predicted.
            """
            test_pred_granularity_data = test_pred_fine_data if isinstance(self._l, data_preprocessing.FineGrainLabel) \
                else test_pred_coarse_data
            where_predicted_l = np.equal(test_pred_granularity_data, self._l.index)

            return test_pred_granularity_data, where_predicted_l

        @abc.abstractmethod
        def __call__(self,
                     test_pred_fine_data: np.array,
                     test_pred_coarse_data: np.array) -> np.array:
            pass

        @property
        def C_l(self):
            return self._C_l

        def __len__(self):
            return len(self._C_l)

    class ErrorDetectionRule(_Rule):
        def __init__(self,
                     l: data_preprocessing.Label,
                     DC_l: set[EDCR._Condition]):
            """Construct a detection rule for evaluating predictions based on conditions and labels.

            :param l: The label associated with the rule.
            :param DC_l: The set of conditions that define the rule.
            """
            super().__init__(l=l, C_l=DC_l)
            assert all(cond.l != self._l for cond in {cond_prime for cond_prime in self._C_l
                                                      if isinstance(cond_prime, EDCR.PredCondition)})

        def __call__(self,
                     test_pred_fine_data: np.array,
                     test_pred_coarse_data: np.array) -> np.array:
            """Infer the detection rule based on the provided prediction data.

            :param test_pred_fine_data: The fine-grained prediction data.
            :param test_pred_coarse_data: The coarse-grained prediction data.
            :return: modified prediction contains -1 at examples that have errors for a specific granularity as 
            derived from Label l.
            """
            test_pred_granularity_data, where_predicted_l = self._get_datas(test_pred_fine_data=test_pred_fine_data,
                                                                            test_pred_coarse_data=test_pred_coarse_data)
            where_any_conditions_satisfied = EDCR._get_where_any_conditions_satisfied(C=self._C_l,
                                                                                      fine_data=test_pred_fine_data,
                                                                                      coarse_data=test_pred_coarse_data)
            where_predicted_l_and_any_conditions_satisfied = where_predicted_l * where_any_conditions_satisfied
            altered_pred_data = np.where(where_predicted_l_and_any_conditions_satisfied == 1, -1,
                                         test_pred_granularity_data)

            return altered_pred_data

        def __str__(self) -> str:
            return '\n'.join(f'error_{self._l}(x) <- pred_{self._l}(x) ^ {cond}(x)' for cond in self._C_l)

    class ErrorCorrectionRule(_Rule):
        def __init__(self,
                     l: data_preprocessing.Label,
                     CC_l: set[(EDCR._Condition, data_preprocessing.Label)]):
            """Construct a detection rule for evaluating predictions based on conditions and labels.

            :param l: The label associated with the rule.
            :param CC_l: The set of condition-class pair that define the rule.
            """
            super().__init__(l=l, C_l=CC_l)

        def get_where_any_pair_satisfied(self,
                                         test_pred_fine_data: np.array,
                                         test_pred_coarse_data: np.array) -> np.array:
            test_pred_granularity_data = self._get_datas(test_pred_fine_data=test_pred_fine_data,
                                                         test_pred_coarse_data=test_pred_coarse_data)[0]

            where_any_pair_satisfied = np.zeros_like(test_pred_granularity_data)

            for cond, l_prime in self._C_l:
                where_condition_satisfied = (
                    EDCR._get_where_any_conditions_satisfied(C={cond},
                                                             fine_data=test_pred_fine_data,
                                                             coarse_data=test_pred_coarse_data))
                where_predicted_l_prime = np.equal(test_pred_granularity_data, l_prime.index)
                where_pair_satisfied = where_condition_satisfied * where_predicted_l_prime

                where_any_pair_satisfied |= where_pair_satisfied

            return where_any_pair_satisfied

        def __call__(self,
                     test_pred_fine_data: np.array,
                     test_pred_coarse_data: np.array) -> np.array:
            """Infer the correction rule based on the provided prediction data.

            :param test_pred_fine_data: The fine-grained prediction data.
            :param test_pred_coarse_data: The coarse-grained prediction data.
            :return: new test prediction for a specific granularity as derived from Label l.
            """
            where_any_pair_satisfied = self.get_where_any_pair_satisfied(test_pred_fine_data=test_pred_fine_data,
                                                                         test_pred_coarse_data=test_pred_coarse_data)

            altered_pred_data = np.where(where_any_pair_satisfied == 1, self._l.index, -1)

            return altered_pred_data

        def __str__(self) -> str:
            return '\n'.join(f'corr_{self._l}(x) <- {cond}(x) ^ pred_{l_prime}(x)' for (cond, l_prime) in self._C_l)

    def __init__(self,
                 main_model_name: str,
                 combined: bool,
                 loss: str,
                 lr: typing.Union[str, float],
                 num_epochs: int,
                 epsilon: typing.Union[str, float],
                 K_train: list[(int, int)] = None,
                 K_test: list[(int, int)] = None):
        self.__main_model_name = main_model_name
        self.__combined = combined
        self.__loss = loss
        self.__lr = lr
        self.__epsilon = epsilon

        pred_paths = {'test' if test else 'train': {g_str: vit_pipeline.get_filepath(model_name=main_model_name,
                                                                                     combined=combined,
                                                                                     test=test,
                                                                                     granularity=g_str,
                                                                                     loss=loss,
                                                                                     lr=lr,
                                                                                     pred=True,
                                                                                     epoch=num_epochs)
                                                    for g_str in data_preprocessing.granularities_str}
                      for test in [True, False]}

        self.__K_train = data_preprocessing.expand_ranges(K_train) if K_train is not None \
            else data_preprocessing.expand_ranges([(0, np.load(pred_paths['train']['fine']).shape[0] - 1)])
        self.__K_test = data_preprocessing.expand_ranges(K_test) if K_test is not None \
            else data_preprocessing.expand_ranges([(0, np.load(pred_paths['test']['fine']).shape[0] - 1)])
        self.__T = np.load(pred_paths['train']['fine']).shape[0]

        self.__train_pred_data = {g: np.load(pred_paths['train']['fine']
                                             if str(g) == 'fine' else pred_paths['train']['coarse'])[self.__K_train]
                                  for g in data_preprocessing.granularities.values()}

        self.__test_pred_data = {g: np.load(pred_paths['test']['fine']
                                            if str(g) == 'fine' else pred_paths['test']['coarse'])[self.__K_test]
                                 for g in data_preprocessing.granularities.values()}

        self.__condition_datas = ({EDCR.PredCondition(l=l)
                                   for g in data_preprocessing.granularities.values()
                                   for l in data_preprocessing.get_labels(g).values()}.
                                  union({EDCR.ConsistencyCondition()}))

        self.train_precisions = {}
        self.train_recalls = {}

        for g in data_preprocessing.granularities.values():
            p_g = precision_score(y_true=data_preprocessing.get_ground_truths(test=False,
                                                                              K=self.__K_train,
                                                                              g=g),
                                  y_pred=self.__train_pred_data[g],
                                  average=None,
                                  labels=range(len(data_preprocessing.get_labels(g))))
            self.train_precisions[g] = {l: p_g[l.index] for l in data_preprocessing.get_labels(g).values()}

            r_g = recall_score(y_true=data_preprocessing.get_ground_truths(test=False,
                                                                           K=self.__K_train,
                                                                           g=g),
                               y_pred=self.__train_pred_data[g],
                               average=None,
                               labels=range(len(data_preprocessing.get_labels(g))))
            self.train_recalls[g] = {l: r_g[l.index] for l in data_preprocessing.get_labels(g).values()}

        self.error_detection_rules: dict[data_preprocessing.Label, EDCR.ErrorDetectionRule] = {}
        self.error_correction_rules: dict[data_preprocessing.Label, EDCR.ErrorCorrectionRule] = {}

        self.__post_detection_rules_test_predictions = {}
        self.__post_correction_rules_test_predictions = {}

    @classmethod
    def test(cls,
             epsilon: float,
             K_train: list[(int, int)] = None,
             K_test: list[(int, int)] = None,
             print_pred_and_true: bool = False) -> EDCR:
        instance = cls(main_model_name='vit_b_16',
                       combined=True,
                       loss='BCE',
                       lr=0.0001,
                       num_epochs=20,
                       epsilon=epsilon,
                       K_train=K_train,
                       K_test=K_test)

        if K_train is not None:
            print(f'Taking {len(instance.__K_train)} / {instance.__T} train examples')
            print(f'Taking {len(instance.__K_test)} / {instance.__T} test examples')

        if print_pred_and_true:
            fg = data_preprocessing.fine_grain_classes_str
            cg = data_preprocessing.coarse_grain_classes_str

            print('\nTrain samples:\n' + '\n'.join([(
                f'pred: {(fg[fine_prediction_index], cg[coarse_prediction__index])}, '
                f'true: {(fg[fine_gt__index], cg[coarse_gt__index])}')
                for fine_prediction_index, coarse_prediction__index, fine_gt__index, coarse_gt__index
                in zip(*list(instance.__train_pred_data.values()),
                       *data_preprocessing.get_ground_truths(test=False, K=instance.__K_train))]))

            print('\nTest samples:\n' + '\n'.join([(
                f'pred: {(fg[fine_prediction_index], cg[coarse_prediction__index])}, '
                f'true: {(fg[fine_gt__index], cg[coarse_gt__index])}')
                for fine_prediction_index, coarse_prediction__index, fine_gt__index, coarse_gt__index
                in zip(*list(instance.__test_pred_data.values()),
                       *data_preprocessing.get_ground_truths(test=True, K=instance.__K_train))]))

        return instance

    @staticmethod
    def get_C_str(CC: set[_Condition]) -> str:
        return '{' + ', '.join(str(obj) for obj in CC) + '}'

    @staticmethod
    def get_CC_str(CC: set[(_Condition, data_preprocessing.Label)]) -> str:
        return ('{' + ', '.join(['(' + ', '.join(item_repr) + ')' for item_repr in
                                 [[str(obj) for obj in item] for item in CC]]) + '}')

    def __get_predictions(self,
                          test: bool,
                          g: data_preprocessing.Granularity = None) -> typing.Union[np.array, tuple[np.array]]:
        """Retrieves prediction data based on specified test/train mode.

        :param g:
        :param test: True for test data, False for training data.
        :return: Fine-grained and coarse-grained prediction data.
        """
        if g is not None:
            return (self.__test_pred_data if test else self.__train_pred_data)[g]

        pred_fine_data, pred_coarse_data = [(self.__test_pred_data if test else self.__train_pred_data)[g]
                                            for g in data_preprocessing.granularities.values()]

        return pred_fine_data, pred_coarse_data

    def test_get_predictions(self):
        assert np.all(self.__get_predictions(test=True, g=data_preprocessing.granularities['fine']) ==
                      np.load('test/test_pred_fine.npy'))

    def __get_where_label_is_l(self,
                               pred: bool,
                               test: bool,
                               l: data_preprocessing.Label) -> np.array:
        """ Retrieves indices of instances where the specified label is present.

        :param test: Whether to use test data (True) or training data (False).
        :param l: The label to search for.
        :return: A boolean array indicating which instances have the given label.
        """
        prediction = self.__get_predictions(test=test, g=l.g)
        ground_truth = data_preprocessing.get_ground_truths(test=test, K=self.__K_test, g=l.g) if test \
            else data_preprocessing.get_ground_truths(test=test, K=self.__K_train, g=l.g)
        granularity_data = prediction if pred else ground_truth
        where_label_is_l = np.equal(granularity_data, l.index)
        return where_label_is_l

    def test_get_where_label_is_l(self,
                                  pred: bool,
                                  test: bool,
                                  l: data_preprocessing.Label,
                                  expected_result: np.array):
        data = self.__get_where_label_is_l(pred=pred,
                                           test=test,
                                           l=l)
        assert np.all(data == expected_result)

    def __get_where_predicted_l(self,
                                test: bool,
                                l: data_preprocessing.Label) -> np.array:
        return self.__get_where_label_is_l(pred=True, test=test, l=l)

    def test_get_where_predicted_l(self,
                                   test: bool,
                                   l: data_preprocessing.Label,
                                   expected_result: np.array):
        result = self.__get_where_predicted_l(test=test, l=l)
        assert np.all(result == expected_result)

    def __get_how_many_predicted_l(self,
                                   test: bool,
                                   l: data_preprocessing.Label) -> int:
        """ Retrieves number of instances where the specified label is present.

        :param test: Whether to use test data (True) or training data (False).
        :param l: The label to search for.
        :return: A boolean array indicating which instances have the given label.
        """
        return np.sum(self.__get_where_predicted_l(test=test, l=l))

    def test_how_many_predicted_l(self,
                                  test: bool,
                                  l: data_preprocessing.Label,
                                  expected_result: int):
        data = self.__get_how_many_predicted_l(test=test, l=l)
        assert (np.all(data == expected_result))

    def print_metrics(self,
                      test: bool,
                      prior: bool):

        """Prints performance metrics for given test/train data.

        Calculates and prints various metrics (accuracy, precision, recall, etc.)
        using appropriate true labels and prediction data based on the specified mode.

        :param prior:
        :param test: True to use test data, False to use training data.
        """
        pred_fine_data, pred_coarse_data = self.__get_predictions(test=test) if (not test) or prior else \
            [self.__post_correction_rules_test_predictions[g] for g in data_preprocessing.granularities.values()]
        true_fine_data, true_coarse_data = data_preprocessing.get_ground_truths(test=test, K=self.__K_test) if test \
            else data_preprocessing.get_ground_truths(test=test, K=self.__K_train)

        vit_pipeline.get_and_print_metrics(pred_fine_data=pred_fine_data,
                                           pred_coarse_data=pred_coarse_data,
                                           loss=self.__loss,
                                           true_fine_data=true_fine_data,
                                           true_coarse_data=true_coarse_data,
                                           test=test,
                                           prior=prior,
                                           combined=self.__combined,
                                           model_name=self.__main_model_name,
                                           lr=self.__lr)

    def __get_where_predicted_correct(self,
                                      test: bool,
                                      g: data_preprocessing.Granularity) -> np.array:
        """Calculates true positive mask for given granularity and label.

        :param test: Whether to use test data (True) or training data (False).
        :param g: The granularity level.
        :return: A mask with 1s for true positive instances, 0s otherwise.
        """
        ground_truth = data_preprocessing.get_ground_truths(test=test, K=self.__K_test, g=g) if test \
            else data_preprocessing.get_ground_truths(test=test, K=self.__K_train, g=g)
        return np.equal(self.__get_predictions(test=test, g=g), ground_truth)

    def test_get_where_predicted_correct(self,
                                         test: bool,
                                         g: data_preprocessing.Granularity,
                                         expected_result: np.array):
        data = self.__get_where_predicted_correct(test=test, g=g)
        assert (np.all(data == expected_result))

    def __get_where_predicted_incorrect(self,
                                        test: bool,
                                        g: data_preprocessing.Granularity) -> np.array:
        """Calculates false positive mask for given granularity and label.

        :param g: The granularity level
        :return: A mask with 1s for false positive instances, 0s otherwise.
        """
        return 1 - self.__get_where_predicted_correct(test=test, g=g)

    def __get_where_train_tp_l(self,
                               l: data_preprocessing.Label) -> np.array:
        """ Retrieves indices of training instances where the true label is l and the model correctly predicted l.
        
        :param l: The label to query.
        :return: A boolean array indicating which training instances satisfy the criteria.
        """
        return self.__get_where_predicted_l(test=False, l=l) * self.__get_where_predicted_correct(test=False, g=l.g)

    def test_get_where_train_tp_l(self,
                                  l: data_preprocessing.Label,
                                  expected_result: np.array,
                                  print_result: bool = False):
        result = self.__get_where_train_tp_l(l)

        if print_result:
            print(result)

        assert np.all(result == expected_result)

    def __get_where_train_fp_l(self,
                               l: data_preprocessing.Label) -> np.array:
        """ Retrieves indices of training instances where the true label is l and the model incorrectly predicted l.
        
        :param l: The label to query.
        :return: A boolean array indicating which training instances satisfy the criteria.
        """
        return self.__get_where_predicted_l(test=False, l=l) * self.__get_where_predicted_incorrect(test=False, g=l.g)

    def test_get_where_train_fp_l(self,
                                  l: data_preprocessing.Label,
                                  expected_result: np.array,
                                  print_result: bool = False):
        result = self.__get_where_train_fp_l(l)

        if print_result:
            print(result)

        assert np.all(result == expected_result)

    @staticmethod
    def _get_where_any_conditions_satisfied(C: set[_Condition],
                                            fine_data: typing.Union[np.array, typing.Iterable[np.array]],
                                            coarse_data: typing.Union[np.array, typing.Iterable[np.array]]) -> np.array:
        """Checks where any given conditions are satisfied.

        :param C: A set of `Condition` objects.
        :fine_data: Data that used for Condition having FineGrainLabel l 
        :coarse_data: Data that used for Condition having CoarseGrainLabel l 
        :return: A NumPy array with True values if the example satisfy any conditions and False otherwise.
        """
        any_condition_satisfied = np.zeros_like(fine_data)

        for cond in C:
            any_condition_satisfied |= cond(fine_data=fine_data, coarse_data=coarse_data)

        return any_condition_satisfied

    def test_get_where_any_conditions_satisfied(self,
                                                C: set[_Condition],
                                                fine_data: typing.Union[np.array, typing.Iterable[np.array]],
                                                coarse_data: typing.Union[np.array, typing.Iterable[np.array]],
                                                expected_result: np.array,
                                                print_result: bool = False):
        result = self._get_where_any_conditions_satisfied(C=C,
                                                          fine_data=fine_data,
                                                          coarse_data=coarse_data)
        if print_result:
            print(result)
        assert np.all(result == expected_result)

    def __get_NEG_l_C(self,
                      l: data_preprocessing.Label,
                      C: set[_Condition]) -> int:
        """Calculate the number of train samples that satisfy any of the conditions and are true positive.

        :param C: A set of `Condition` objects.
        :param l: The label of interest.
        :return: The number of instances that is true negative and satisfying all conditions.
        """
        where_train_tp_l = self.__get_where_train_tp_l(l=l)
        train_pred_fine_data, train_pred_coarse_data = self.__get_predictions(test=False)
        where_any_conditions_satisfied_on_train = (
            self._get_where_any_conditions_satisfied(C=C,
                                                     fine_data=train_pred_fine_data,
                                                     coarse_data=train_pred_coarse_data))
        NEG_l = np.sum(where_train_tp_l * where_any_conditions_satisfied_on_train)

        return NEG_l

    def test_get_NEG_l_C(self,
                         l: data_preprocessing.Label,
                         C: set[_Condition],
                         expected_result: int):
        print(f'expected_result: {expected_result}')
        result = self.__get_NEG_l_C(l=l, C=C)
        print(f'actual result: {result}')

        assert result == expected_result

    def __get_POS_l_C(self,
                      l: data_preprocessing.Label,
                      C: set[_Condition]) -> int:
        """Calculate the number of train samples that satisfy any conditions for some set of condition
        and are false positive.

        :param C: A set of `Condition` objects.
        :param l: The label of interest.
        :return: The number of instances that are false negative and satisfying some conditions.
        """
        where_train_fp_l = self.__get_where_train_fp_l(l=l)
        train_pred_fine_data, train_pred_coarse_data = self.__get_predictions(test=False)
        where_any_conditions_satisfied_on_train = (
            self._get_where_any_conditions_satisfied(C=C,
                                                     fine_data=train_pred_fine_data,
                                                     coarse_data=train_pred_coarse_data))
        POS_l = np.sum(where_train_fp_l * where_any_conditions_satisfied_on_train)

        return POS_l

    def test_get_POS_l_C(self,
                         l: data_preprocessing.Label,
                         C: set[_Condition],
                         expected_result: int):
        print(f'expected_result: {expected_result}')
        result = self.__get_POS_l_C(l=l, C=C)
        print(f'actual result: {result}')

        assert result == expected_result

    def __get_BOD_CC(self,
                     CC: set[(_Condition, data_preprocessing.Label)]) -> (int, np.array):
        train_fine_pred_data, train_coarse_pred_data = self.__get_predictions(test=False)
        where_any_pair_is_satisfied_in_train_pred = np.zeros_like(train_fine_pred_data)

        for cond, l_prime in CC:
            where_predicted_l_prime_in_train = self.__get_where_predicted_l(test=False, l=l_prime)
            where_condition_is_satisfied_in_train_pred = cond(train_fine_pred_data, train_coarse_pred_data)
            where_pair_is_satisfied = where_predicted_l_prime_in_train * where_condition_is_satisfied_in_train_pred
            where_any_pair_is_satisfied_in_train_pred |= where_pair_is_satisfied

        BOD_l = np.sum(where_any_pair_is_satisfied_in_train_pred)

        return BOD_l, where_any_pair_is_satisfied_in_train_pred

    def test_BOD_CC(self,
                    CC: set[(_Condition, data_preprocessing.Label)],
                    expected_result: float):
        res = self.__get_BOD_CC(CC=CC)[0]
        print(res)
        assert res == expected_result

    def __get_POS_l_CC(self,
                       l: data_preprocessing.Label,
                       where_any_pair_is_satisfied_in_train_pred: np.array) -> int:
        where_train_ground_truths_is_l = self.__get_where_label_is_l(pred=False, test=False, l=l)
        POS_l_CC = np.sum(where_any_pair_is_satisfied_in_train_pred * where_train_ground_truths_is_l)

        return POS_l_CC

    def __get_CON_l_CC(self,
                       l: data_preprocessing.Label,
                       CC: set[(_Condition, data_preprocessing.Label)]) -> float:
        """Calculate the ratio of number of samples that satisfy the rule body and head with the ones
        that only satisfy the body, given a set of condition class pairs.

        :param CC: A set of `Condition` - `Label` pairs.
        :param l: The label of interest.
        :return: ratio as defined above
        """

        BOD_CC, where_any_pair_is_satisfied_in_train_pred = self.__get_BOD_CC(CC=CC)
        POS_l_CC = self.__get_POS_l_CC(l=l,
                                       where_any_pair_is_satisfied_in_train_pred=
                                       where_any_pair_is_satisfied_in_train_pred)
        CON_l_CC = POS_l_CC / BOD_CC if BOD_CC else 0

        return CON_l_CC

    def test_CON_l_CC(self,
                      l: data_preprocessing.Label,
                      CC: set[(_Condition, data_preprocessing.Label)],
                      expected_result: float):
        assert self.__get_CON_l_CC(l=l, CC=CC) == expected_result

    def __DetRuleLearn(self,
                       l: data_preprocessing.Label) -> set[_Condition]:
        """Learns error detection rules for a specific label and granularity. These rules capture conditions
        that, when satisfied, indicate a higher likelihood of prediction errors for a given label.

        :param l: The label of interest.
        :return: A set of `Condition` representing the learned error detection rules.
        """
        DC_l = set()
        N_l = self.__get_how_many_predicted_l(test=False, l=l)

        if N_l:
            P_l = self.train_precisions[l.g][l]
            R_l = self.train_recalls[l.g][l]
            q_l = self.__epsilon * N_l * P_l / R_l

            DC_star = {cond for cond in self.__condition_datas if self.__get_NEG_l_C(l=l, C={cond}) <= q_l}

            while DC_star != set():
                best_score = -1
                best_cond = None

                for cond in DC_star:
                    POS_l_c = self.__get_POS_l_C(l=l, C=DC_l.union({cond}))
                    if POS_l_c > best_score:
                        best_score = POS_l_c
                        best_cond = cond

                DC_l = DC_l.union({best_cond})
                DC_star = {cond for cond in self.__condition_datas.difference(DC_l)
                           if self.__get_NEG_l_C(l=l, C=DC_l.union({cond})) <= q_l}

        return DC_l

    def test_DetRuleLearn(self,
                          l: data_preprocessing.Label,
                          expected_result: set[_Condition]):
        result = self.__DetRuleLearn(l=l)
        print(self.get_C_str(result))
        assert result == expected_result

    def _CorrRuleLearn(self,
                       l: data_preprocessing.Label,
                       CC_all: set[(_Condition, data_preprocessing.Label)]) -> \
            (data_preprocessing.Label, [tuple[_Condition, data_preprocessing.Label]]):
        """Learns error correction rules for a specific label and granularity. These rules associate conditions 
        with alternative labels that are more likely to be correct when those conditions are met.

        :param l: The label of interest.
        :param CC_all: A set of all condition-label pairs to consider for rule learning.
        :return: A set of condition-label pairs.
        """
        CC_l = set()
        CC_l_prime = CC_all.copy()
        CC_sorted = sorted(CC_all, key=lambda cond_and_l: self.__get_CON_l_CC(l=l, CC={cond_and_l}), reverse=True)

        with context_handlers.WrapTQDM(total=len(CC_sorted)) as progress_bar:
            for cond_and_l in CC_sorted:
                a = self.__get_CON_l_CC(l=l, CC=CC_l.union({cond_and_l})) - self.__get_CON_l_CC(l=l, CC=CC_l)
                b = (self.__get_CON_l_CC(l=l, CC=CC_l_prime.difference({cond_and_l})) -
                     self.__get_CON_l_CC(l=l, CC=CC_l_prime))

                if a >= b:
                    CC_l = CC_l.union({cond_and_l})
                else:
                    CC_l_prime = CC_l_prime.difference({cond_and_l})

                if utils.is_local():
                    progress_bar.update(1)

        print(f'\n{l}: len(CC_l)={len(CC_l)}/{len(CC_all)}, CON_l_CC={self.__get_CON_l_CC(l=l, CC=CC_l)}, '
              f'P_l={self.train_precisions[l.g][l]}\n')

        # if self.__get_CON_l_CC(l=l, CC=CC_l) <= self.train_precisions[l.g][l]:
        #     CC_l = set()

        return l, CC_l

    def test_CorrRuleLearn(self,
                           l: data_preprocessing.Label,
                           CC: set[(_Condition, data_preprocessing.Label)],
                           expected_result: float):
        pass

    def DetCorrRuleLearn(self,
                         g: data_preprocessing.Granularity):
        """Learns error detection and correction rules for all labels at a given granularity.

        :param g: The granularity level (e.g., 'fine', 'coarse').
        """
        CC_all = set()  # in this use case where the conditions are fine and coarse predictions
        granularity_labels = data_preprocessing.get_labels(g).values()

        print(f'\nLearning {g}-grain error detection rules...')
        with context_handlers.WrapTQDM(total=len(granularity_labels)) as progress_bar:
            for l in granularity_labels:
                DC_l = self.__DetRuleLearn(l=l)

                if len(DC_l):
                    self.error_detection_rules[l] = EDCR.ErrorDetectionRule(l=l, DC_l=DC_l)

                for cond_l in DC_l:
                    if not (isinstance(cond_l, EDCR.PredCondition) and cond_l.l == l):
                        CC_all = CC_all.union({(cond_l, l)})

                if utils.is_local():
                    progress_bar.update(1)

        print(f'\nLearning {g}-grain error correction rules...')
        processes_num = min(len(granularity_labels), mp.cpu_count())
        iterable = [(l, CC_all) for l in granularity_labels]

        with mp.Pool(processes_num) as pool:
            CC_ls = pool.starmap(func=self._CorrRuleLearn,
                                 iterable=iterable)

        for l, CC_l in CC_ls:
            if len(CC_l):
                self.error_correction_rules[l] = EDCR.ErrorCorDetrectionRule(l=l, CC_l=CC_l)
            else:
                print(utils.red_text('\n' + '#' * 10 + f' {l} does not have an error correction rule!\n'))

    def apply_detection_rules(self,
                              g: data_preprocessing.Granularity):
        """Applies error detection rules to test predictions for a given granularity. If a rule is satisfied for
        a particular label, the prediction data for that label is modified with a value of -1,
        indicating a potential error.

        :params g: The granularity of the predictions to be processed.
        """
        test_pred_fine_data, test_pred_coarse_data = self.__get_predictions(test=True)

        altered_pred_granularity_datas = {}
        for l, rule_l in self.error_detection_rules.items():
            if l.g == g:
                altered_pred_granularity_datas[l] = rule_l(test_pred_fine_data=test_pred_fine_data,
                                                           test_pred_coarse_data=test_pred_coarse_data)

        altered_pred_granularity_data = self.__get_predictions(test=True, g=g)

        for altered_pred_data_l in altered_pred_granularity_datas.values():
            altered_pred_granularity_data = np.where(altered_pred_data_l == -1, -1, altered_pred_granularity_data)

        self.__test_pred_data[g] = altered_pred_granularity_data

    def apply_correction_rules(self,
                               g: data_preprocessing.Granularity):
        """Applies error correction rules to test predictions for a given granularity. If a rule is satisfied for a 
        particular label, the prediction data for that label is corrected using the rule's logic. 

        :param g: The granularity of the predictions to be processed.
        """

        test_pred_fine_data, test_pred_coarse_data = self.__get_predictions(test=True)

        altered_pred_granularity_datas = {}
        for l, rule_l in self.error_correction_rules.items():
            if l.g == g:
                altered_pred_granularity_datas[l] = rule_l(test_pred_fine_data=test_pred_fine_data,
                                                           test_pred_coarse_data=test_pred_coarse_data)

        altered_pred_granularity_data = self.__get_predictions(test=True, g=g)

        collision_array = np.zeros_like(altered_pred_granularity_data)

        for l_1, altered_pred_data_l_1, in altered_pred_granularity_datas.items():
            for l_2, altered_pred_data_l_2 in altered_pred_granularity_datas.items():
                if l_1 != l_2:
                    where_supposed_to_correct_to_l1 = np.equal(altered_pred_data_l_1, l_1)
                    where_supposed_to_correct_to_l2 = np.equal(altered_pred_data_l_2, l_2)
                    collision_array |= where_supposed_to_correct_to_l1 * where_supposed_to_correct_to_l2

        for l, altered_pred_data_l in altered_pred_granularity_datas.items():
            altered_pred_granularity_data = np.where((collision_array != 1) & (altered_pred_data_l == l.index),
                                                     l.index,
                                                     altered_pred_granularity_data)

        self.__test_pred_data[g] = altered_pred_granularity_data

    def get_l_correction_rule_support_on_test(self,
                                              l: data_preprocessing.Label) -> float:
        if l not in self.error_detection_rules:
            return 0

        r_l = self.error_detection_rules[l]
        where_predicted_l = self.__get_where_predicted_l(test=True, l=l)

        where_any_pair_satisfied = r_l.get_where_any_pair_satisfied(test_pred_fine_data=
                                                                    self.__test_pred_data[
                                                                        data_preprocessing.granularities['fine']],
                                                                    test_pred_coarse_data=
                                                                    self.__test_pred_data[
                                                                        data_preprocessing.granularities['coarse']])
        where_predicted_l_and_any_pair_satisfied = where_predicted_l * where_any_pair_satisfied
        num_predicted_l_and_any_pair_satisfied = np.sum(where_predicted_l_and_any_pair_satisfied)
        N_l = self.__get_how_many_predicted_l(test=True, l=l)
        s_l = num_predicted_l_and_any_pair_satisfied / N_l

        return s_l

    def get_l_correction_rule_confidence_on_test(self,
                                                 l: data_preprocessing.Label) -> float:
        if l not in self.error_correction_rules:
            return 0

        r_l = self.error_correction_rules[l]
        return self.__get_CON_l_CC(l=l, CC=r_l.C_l)

    def get_l_test_precision_score(self,
                                   l: data_preprocessing):
        return precision_score(y_true=data_preprocessing.get_ground_truths(test=True,
                                                                           K=self.__K_test,
                                                                           g=l.g),
                               y_pred=self.__test_pred_data[l.g],
                               labels=range(len(data_preprocessing.get_labels(l.g))),
                               average=None)[l.index]

    def get_l_theoretical_precision_increase(self,
                                             l: data_preprocessing.Label) -> float:
        s_l = self.get_l_correction_rule_support_on_test(l=l)
        c_l = self.get_l_correction_rule_confidence_on_test(l=l)
        p_l = self.get_l_test_precision_score(l=l)

        return s_l / (1 - s_l) * (c_l + p_l - 1)

    def get_g_theoretical_precision_increase(self,
                                             g: data_preprocessing.Granularity):
        return np.mean([self.get_l_theoretical_precision_increase(l=l)
                        for l in data_preprocessing.get_labels(g).values()])

    def get_theorem_1_condition_for_l(self,
                                      l: data_preprocessing.Label):
        return self.get_l_correction_rule_support_on_test(l=l) + self.get_l_test_precision_score(l=l) <= 1

    def get_theorem_1_condition_for_g(self,
                                      g: data_preprocessing.Granularity):
        return np.array([self.get_theorem_1_condition_for_l(l=l) for l in data_preprocessing.get_labels(g).values()])


if __name__ == '__main__':
    edcr = EDCR(epsilon=0.1,
                main_model_name='vit_b_16',
                combined=True,
                loss='BCE',
                lr=0.0001,
                num_epochs=20)
    # edcr.print_metrics(test=False, prior=True)
    edcr.print_metrics(test=True, prior=True)

    for g in data_preprocessing.granularities.values():
        edcr.DetCorrRuleLearn(g=g)

<<<<<<< HEAD
    support_values = [edcr.get_l_correction_rule_support_on_test(l=l) for l in
                      list(data_preprocessing.fine_grain_labels.values()) +
                      list(data_preprocessing.coarse_grain_labels.values())]
    print(f'\nSupport values:\n{support_values}\n')
=======
    # print([edcr.get_l_correction_rule_support_on_test(l=l) for l in
    #        list(data_preprocessing.fine_grain_labels.values()) +
    #        list(data_preprocessing.coarse_grain_labels.values())])
>>>>>>> 9c999e00

    for g in data_preprocessing.granularities:
        edcr.apply_detection_rules(g=g)

        # edcr.print_metrics(test=True, prior=False)
        # print(edcr.get_g_theoretical_precision_increase(g=data_preprocessing.granularities['fine']))
        # print(edcr.get_g_theoretical_precision_increase(g=data_preprocessing.granularities['coarse']))
        # print(edcr.get_theorem_1_condition_for_g(g=data_preprocessing.granularities['fine']))
        # print(edcr.get_theorem_1_condition_for_g(g=data_preprocessing.granularities['coarse']))

        edcr.apply_correction_rules(g=g)

    edcr.print_metrics(test=True, prior=False)

<<<<<<< HEAD
    fine_theoretical_precision_increases = (edcr.get_g_theoretical_precision_increase
                                            (g=data_preprocessing.granularities['fine']))
    print(f'Fine-grain theoretical precision increases:')
    print(edcr.get_g_theoretical_precision_increase(g=data_preprocessing.granularities['coarse']))
    print(edcr.get_theorem_1_condition_for_g(g=data_preprocessing.granularities['fine']))
    print(edcr.get_theorem_1_condition_for_g(g=data_preprocessing.granularities['coarse']))
=======
>>>>>>> 9c999e00
<|MERGE_RESOLUTION|>--- conflicted
+++ resolved
@@ -584,9 +584,8 @@
                          l: data_preprocessing.Label,
                          C: set[_Condition],
                          expected_result: int):
-        print(f'expected_result: {expected_result}')
         result = self.__get_NEG_l_C(l=l, C=C)
-        print(f'actual result: {result}')
+        print(result)
 
         assert result == expected_result
 
@@ -748,8 +747,8 @@
         print(f'\n{l}: len(CC_l)={len(CC_l)}/{len(CC_all)}, CON_l_CC={self.__get_CON_l_CC(l=l, CC=CC_l)}, '
               f'P_l={self.train_precisions[l.g][l]}\n')
 
-        # if self.__get_CON_l_CC(l=l, CC=CC_l) <= self.train_precisions[l.g][l]:
-        #     CC_l = set()
+        if self.__get_CON_l_CC(l=l, CC=CC_l) <= self.train_precisions[l.g][l]:
+            CC_l = set()
 
         return l, CC_l
 
@@ -793,7 +792,7 @@
 
         for l, CC_l in CC_ls:
             if len(CC_l):
-                self.error_correction_rules[l] = EDCR.ErrorCorDetrectionRule(l=l, CC_l=CC_l)
+                self.error_correction_rules[l] = EDCR.ErrorCorrectionRule(l=l, CC_l=CC_l)
             else:
                 print(utils.red_text('\n' + '#' * 10 + f' {l} does not have an error correction rule!\n'))
 
@@ -927,16 +926,9 @@
     for g in data_preprocessing.granularities.values():
         edcr.DetCorrRuleLearn(g=g)
 
-<<<<<<< HEAD
-    support_values = [edcr.get_l_correction_rule_support_on_test(l=l) for l in
-                      list(data_preprocessing.fine_grain_labels.values()) +
-                      list(data_preprocessing.coarse_grain_labels.values())]
-    print(f'\nSupport values:\n{support_values}\n')
-=======
     # print([edcr.get_l_correction_rule_support_on_test(l=l) for l in
     #        list(data_preprocessing.fine_grain_labels.values()) +
     #        list(data_preprocessing.coarse_grain_labels.values())])
->>>>>>> 9c999e00
 
     for g in data_preprocessing.granularities:
         edcr.apply_detection_rules(g=g)
@@ -951,12 +943,3 @@
 
     edcr.print_metrics(test=True, prior=False)
 
-<<<<<<< HEAD
-    fine_theoretical_precision_increases = (edcr.get_g_theoretical_precision_increase
-                                            (g=data_preprocessing.granularities['fine']))
-    print(f'Fine-grain theoretical precision increases:')
-    print(edcr.get_g_theoretical_precision_increase(g=data_preprocessing.granularities['coarse']))
-    print(edcr.get_theorem_1_condition_for_g(g=data_preprocessing.granularities['fine']))
-    print(edcr.get_theorem_1_condition_for_g(g=data_preprocessing.granularities['coarse']))
-=======
->>>>>>> 9c999e00
