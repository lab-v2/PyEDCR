--- conflicted
+++ resolved
@@ -577,9 +577,9 @@
         """
 
         BOD_CC, where_any_pair_is_satisfied_in_train_pred = self.get_BOD_CC(CC=CC)
-        POS_l_CC = (
-            self.get_POS_l_CC(l=l,
-                              where_any_pair_is_satisfied_in_train_pred=where_any_pair_is_satisfied_in_train_pred))
+        POS_l_CC = self.get_POS_l_CC(l=l,
+                                     where_any_pair_is_satisfied_in_train_pred=
+                                     where_any_pair_is_satisfied_in_train_pred)
         CON_l_CC = POS_l_CC / BOD_CC if BOD_CC else 0
 
         return CON_l_CC
@@ -651,8 +651,8 @@
         print(f'\n{l}: len(CC_l)={len(CC_l)}/{len(CC_all)}, CON_l_CC={self.get_CON_l_CC(l=l, CC=CC_l)}, '
               f'P_l={self.train_precisions[l.g][l]}\n')
 
-        if self.get_CON_l_CC(l=l, CC=CC_l) <= self.train_precisions[l.g][l]:
-            CC_l = set()
+        # if self.get_CON_l_CC(l=l, CC=CC_l) <= self.train_precisions[l.g][l]:
+        #     CC_l = set()
 
         if not utils.is_local():
             shared_index.value += 1
@@ -908,20 +908,28 @@
                     loss='BCE',
                     lr=0.0001,
                     num_epochs=20)
-        edcr.print_metrics(test=True, prior=False)
-        edcr.print_metrics(test=False, prior=False)
-
-<<<<<<< HEAD
-        for g_i in data_preprocessing.granularities.values():
-            edcr.DetCorrRuleLearn(g=g_i, learn_correction_rules=True)
-
-        # # print([edcr.get_l_correction_rule_support_on_test(l=l) for l in
-        # #        list(data_preprocessing.fine_grain_labels.values()) +
-        # #        list(data_preprocessing.coarse_grain_labels.values())])
-        
-        for g in data_preprocessing.granularities:
-            edcr.apply_detection_rules(g=g)
-
+        edcr.print_metrics(test=True, prior=True)
+        edcr.print_metrics(test=False, prior=True)
+
+        # for g in data_preprocessing.granularities.values():
+        #     edcr.DetCorrRuleLearn(g=g, learn_correction_rules=True)
+
+        # for gra in data_preprocessing.granularities.values():
+        edcr.DetCorrRuleLearn(g=data_preprocessing.granularities['coarse'], learn_correction_rules=True)
+
+        for gra in data_preprocessing.granularities:
+            edcr.apply_correction_rules(g=gra)
+
+        gra = data_preprocessing.granularities['coarse']
+        p, r = edcr.get_g_precision_and_recall(g=gra, test=True, original=False)
+
+        edcr.check_g_correction_rule_precision_recall(gra)
+
+        edcr.print_metrics(test=True, prior=False, print_inconsistencies=False, original=False)
+
+
+        # for g in data_preprocessing.granularities:
+        #     edcr.apply_detection_rules(g=g)
         #     p, r = edcr.get_g_precision_and_recall(g=g, test=True, original=False)
         #     new_avg_precision = np.mean(list(p.values()))
         #     new_avg_recall = np.mean(list(r.values()))
@@ -941,20 +949,6 @@
         #     # edcr.apply_reversion_rules(g=g)
         #
         # edcr.print_metrics(test=True, prior=False, print_inconsistencies=False, original=False)
-=======
-        # for gra in data_preprocessing.granularities.values():
-        edcr.DetCorrRuleLearn(g=data_preprocessing.granularities['coarse'], learn_correction_rules=True)
-
-        for gra in data_preprocessing.granularities:
-            edcr.apply_correction_rules(g=gra)
-
-        gra = data_preprocessing.granularities['coarse']
-        p, r = edcr.get_g_precision_and_recall(g=gra, test=True, original=False)
-
-        edcr.check_g_correction_rule_precision_recall(gra)
-
-        edcr.print_metrics(test=True, prior=False, print_inconsistencies=False, original=False)
->>>>>>> 025251f2
 
         #     edcr.apply_correction_rules(g=g)
         #     edcr.apply_reversion_rules(g=g)
