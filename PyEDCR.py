from __future__ import annotations

import abc
import typing
import numpy as np
from sklearn.metrics import precision_score, recall_score
import multiprocessing as mp
import multiprocessing.managers

import utils
import data_preprocessing
import vit_pipeline
import context_handlers


class EDCR:
    """
    Performs error detection and correction based on model predictions.

    This class aims to identify and rectify errors in predictions made by a
    specified neural network model. It utilizes prediction data from both
    fine-grained and coarse-grained model runs to enhance its accuracy.

    Attributes:
        main_model_name (str): Name of the primary model used for predictions.
        combined (bool): Whether combined features (coarse and fine) were used during training.
        loss (str): Loss function used during training.
        lr: Learning rate used during training.
        epsilon: Value using for constraint in getting rules
    """

    class _Condition(typing.Hashable, typing.Callable, abc.ABC):
        """Represents a condition that can be evaluated on an example.

        When treated as a function, it takes an example (e.g., image, data) as input
        and returns a value between 0 and 1 indicating whether the condition is satisfied.
        A value of 0 means the condition is not met, while a value of 1 means it is fully met.
        """

        @abc.abstractmethod
        def __init__(self, *args, **kwargs):
            pass

        @abc.abstractmethod
        def __call__(self, *args, **kwargs) -> typing.Union[bool, np.array]:
            pass

        @abc.abstractmethod
        def __hash__(self):
            pass

        @abc.abstractmethod
        def __eq__(self, other):
            pass

    class PredCondition(_Condition):
        """Represents a condition based on a model's prediction of a specific class.

        It evaluates to 1 if the model predicts the specified class for a given example,
        and 0 otherwise.
        """

        def __init__(self,
                     l: data_preprocessing.Label):
            """Initializes a PredCondition instance.

            :param l: The target Label for which the condition is evaluated.
            """
            self.__l = l

        def __call__(self,
                     fine_data: np.array,
                     coarse_data: np.array) -> np.array:
            granularity_data = fine_data if self.__l.g == data_preprocessing.granularities['fine'] else coarse_data
            return np.equal(granularity_data, self.__l.index)

        def __str__(self) -> str:
            return f'pred_{self.__l}'

        @property
        def l(self):
            return self.__l

        def __hash__(self):
            return self.__l.__hash__()

        def __eq__(self, other):
            return self.__hash__() == other.__hash__()

    class ConsistencyCondition(_Condition):
        def __init__(self):
            pass

        def __call__(self,
                     fine_data: np.array,
                     coarse_data: np.array) -> np.array:
            values = []
            for fine_prediction_index, coarse_prediction_index in zip(fine_data, coarse_data):
                values += [data_preprocessing.fine_to_course_idx[fine_prediction_index] == coarse_prediction_index]

            return np.array(values)

        def __hash__(self):
            return hash('ConsistencyCondition')

        def __eq__(self, other):
            return self.__hash__() == other.__hash__()

    class Rule(typing.Callable, typing.Sized, abc.ABC):
        """Represents a rule for evaluating predictions based on conditions and labels.

        :param l: The label associated with the rule.
        :param C_l: The set of conditions that define the rule.
        """

        def __init__(self,
                     l: data_preprocessing.Label,
                     C_l: set[typing.Union[EDCR._Condition, tuple[EDCR._Condition, data_preprocessing.Label]]]):
            self._l = l
            self._C_l = C_l

        def _get_datas(self,
                       test_pred_fine_data: np.array,
                       test_pred_coarse_data: np.array) -> (np.array, np.array):
            """Retrieves fine-grained or coarse-grained prediction data based on the label's granularity.

            :param test_pred_fine_data: The fine-grained prediction data.
            :param test_pred_coarse_data: The coarse-grained prediction data.
            :return: A tuple containing the relevant prediction data and a mask indicating where the label is predicted.
            """
            test_pred_granularity_data = test_pred_fine_data if self._l.g == data_preprocessing.granularities['fine'] \
                else test_pred_coarse_data
            where_predicted_l = np.equal(test_pred_granularity_data, self._l.index)

            return test_pred_granularity_data, where_predicted_l

        @abc.abstractmethod
        def __call__(self,
                     test_pred_fine_data: np.array,
                     test_pred_coarse_data: np.array) -> np.array:
            pass

        @property
        def C_l(self):
            return self._C_l

        def __len__(self):
            return len(self._C_l)

    class ErrorDetectionRule(Rule):
        def __init__(self,
                     l: data_preprocessing.Label,
                     DC_l: set[EDCR._Condition]):
            """Construct a detection rule for evaluating predictions based on conditions and labels.

            :param l: The label associated with the rule.
            :param DC_l: The set of conditions that define the rule.
            """
            super().__init__(l=l, C_l=DC_l)
            assert all(cond.l != self._l for cond in {cond_prime for cond_prime in self._C_l
                                                      if isinstance(cond_prime, EDCR.PredCondition)})

        def __call__(self,
                     test_pred_fine_data: np.array,
                     test_pred_coarse_data: np.array) -> np.array:
            """Infer the detection rule based on the provided prediction data.

            :param test_pred_fine_data: The fine-grained prediction data.
            :param test_pred_coarse_data: The coarse-grained prediction data.
            :return: modified prediction contains -1 at examples that have errors for a specific granularity as
            derived from Label l.
            """
            test_pred_granularity_data, where_predicted_l = self._get_datas(test_pred_fine_data=test_pred_fine_data,
                                                                            test_pred_coarse_data=test_pred_coarse_data)
            where_any_conditions_satisfied = EDCR._get_where_any_conditions_satisfied(C=self._C_l,
                                                                                      fine_data=test_pred_fine_data,
                                                                                      coarse_data=test_pred_coarse_data)
            where_predicted_l_and_any_conditions_satisfied = where_predicted_l * where_any_conditions_satisfied
            altered_pred_data = np.where(where_predicted_l_and_any_conditions_satisfied == 1, -1,
                                         test_pred_granularity_data)

            return altered_pred_data

        def __str__(self) -> str:
            return '\n'.join(f'error_{self._l}(x) <- pred_{self._l}(x) ^ {cond}(x)' for cond in self._C_l)

    class ErrorCorrectionRule(Rule):
        def __init__(self,
                     l: data_preprocessing.Label,
                     CC_l: set[(EDCR._Condition, data_preprocessing.Label)]):
            """Construct a detection rule for evaluating predictions based on conditions and labels.

            :param l: The label associated with the rule.
            :param CC_l: The set of condition-class pair that define the rule.
            """
            super().__init__(l=l, C_l=CC_l)

        def get_where_any_pair_satisfied(self,
                                         test_pred_fine_data: np.array,
                                         test_pred_coarse_data: np.array) -> np.array:
            test_pred_granularity_data = self._get_datas(test_pred_fine_data=test_pred_fine_data,
                                                         test_pred_coarse_data=test_pred_coarse_data)[0]

            where_any_pair_satisfied = np.zeros_like(test_pred_granularity_data)

            for cond, l_prime in self._C_l:
                where_condition_satisfied = (
                    EDCR._get_where_any_conditions_satisfied(C={cond},
                                                             fine_data=test_pred_fine_data,
                                                             coarse_data=test_pred_coarse_data))
                where_predicted_l_prime = np.equal(test_pred_granularity_data, l_prime.index)
                where_pair_satisfied = where_condition_satisfied * where_predicted_l_prime

                where_any_pair_satisfied |= where_pair_satisfied

            return where_any_pair_satisfied

        def __call__(self,
                     test_pred_fine_data: np.array,
                     test_pred_coarse_data: np.array) -> np.array:
            """Infer the correction rule based on the provided prediction data.

            :param test_pred_fine_data: The fine-grained prediction data.
            :param test_pred_coarse_data: The coarse-grained prediction data.
            :return: new test prediction for a specific granularity as derived from Label l.
            """
            where_any_pair_satisfied = self.get_where_any_pair_satisfied(test_pred_fine_data=test_pred_fine_data,
                                                                         test_pred_coarse_data=test_pred_coarse_data)

            altered_pred_data = np.where(where_any_pair_satisfied == 1, self._l.index, -1)

            return altered_pred_data

        def __str__(self) -> str:
            return '\n'.join(f'corr_{self._l}(x) <- {cond}(x) ^ pred_{l_prime}(x)' for (cond, l_prime) in self._C_l)

    def __init__(self,
                 main_model_name: str,
                 combined: bool,
                 loss: str,
                 lr: typing.Union[str, float],
                 num_epochs: int,
                 epsilon: typing.Union[str, float],
                 K_train: list[(int, int)] = None,
                 K_test: list[(int, int)] = None):
        self.main_model_name = main_model_name
        self.combined = combined
        self.loss = loss
        self.lr = lr
        self.epsilon = epsilon

        pred_paths = {'test' if test else 'train': {g_str: vit_pipeline.get_filepath(model_name=main_model_name,
                                                                                     combined=combined,
                                                                                     test=test,
                                                                                     granularity=g_str,
                                                                                     loss=loss,
                                                                                     lr=lr,
                                                                                     pred=True,
                                                                                     epoch=num_epochs)
                                                    for g_str in data_preprocessing.granularities_str}
                      for test in [True, False]}

        self.K_train = data_preprocessing.expand_ranges(K_train) if K_train is not None \
            else data_preprocessing.expand_ranges([(0, np.load(pred_paths['train']['fine']).shape[0] - 1)])
        self.K_test = data_preprocessing.expand_ranges(K_test) if K_test is not None \
            else data_preprocessing.expand_ranges([(0, np.load(pred_paths['test']['fine']).shape[0] - 1)])
        self.T_train = np.load(pred_paths['train']['fine']).shape[0]
        self.T_test = np.load(pred_paths['test']['fine']).shape[0]

        self.train_pred_data = {g: np.load(pred_paths['train']['fine']
                                           if str(g) == 'fine' else pred_paths['train']['coarse'])[self.K_train]
                                for g in data_preprocessing.granularities.values()}

        self.test_pred_data = {g: np.load(pred_paths['test']['fine']
                                          if str(g) == 'fine' else pred_paths['test']['coarse'])[self.K_test]
                               for g in data_preprocessing.granularities.values()}

        self.original_test_pred_data = self.test_pred_data.copy()

        self.condition_datas = ({EDCR.PredCondition(l=l)
                                 for g in data_preprocessing.granularities.values()
                                 for l in data_preprocessing.get_labels(g).values()}.
                                union({EDCR.ConsistencyCondition()}))

        self.train_precisions = {}
        self.train_recalls = {}

        for g in data_preprocessing.granularities.values():
            p_g = precision_score(y_true=data_preprocessing.get_ground_truths(test=False,
                                                                              K=self.K_train,
                                                                              g=g),
                                  y_pred=self.train_pred_data[g],
                                  average=None,
                                  labels=range(len(data_preprocessing.get_labels(g))))
            self.train_precisions[g] = {l: p_g[l.index] for l in data_preprocessing.get_labels(g).values()}

            r_g = recall_score(y_true=data_preprocessing.get_ground_truths(test=False,
                                                                           K=self.K_train,
                                                                           g=g),
                               y_pred=self.train_pred_data[g],
                               average=None,
                               labels=range(len(data_preprocessing.get_labels(g))))
            self.train_recalls[g] = {l: r_g[l.index] for l in data_preprocessing.get_labels(g).values()}

        self.error_detection_rules: dict[data_preprocessing.Label, EDCR.ErrorDetectionRule] = {}
        self.error_correction_rules: dict[data_preprocessing.Label, EDCR.ErrorCorrectionRule] = {}

    def set_error_detection_rules(self, rules: typing.Dict[data_preprocessing.Label, EDCR.ErrorDetectionRule]):
        """
        Manually sets the error detection rule dictionary.

        :params rules: A dictionary mapping label instances to error detection rule objects.
        """
        self.error_detection_rules = rules

    def set_error_correction_rules(self, rules: typing.Dict[data_preprocessing.Label, EDCR.ErrorCorrectionRule]):
        """
        Manually sets the error correction rule dictionary.

        :params rules: A dictionary mapping label instances to error detection rule objects.
        """
        self.error_correction_rules = rules
    #
    # @classmethod
    # def test(cls,
    #          epsilon: float,
    #          K_train: list[(int, int)] = None,
    #          K_test: list[(int, int)] = None,
    #          print_pred_and_true: bool = False) -> EDCR:
    #     instance = cls(main_model_name='vit_b_16',
    #                    combined=True,
    #                    loss='BCE',
    #                    lr=0.0001,
    #                    num_epochs=20,
    #                    epsilon=epsilon,
    #                    K_train=K_train,
    #                    K_test=K_test)
    #
    #     if K_train is not None:
    #         print(f'Taking {len(instance.K_train)} / {instance.T} train examples')
    #         print(f'Taking {len(instance.K_test)} / {instance.T} test examples')
    #
    #     if print_pred_and_true:
    #         fg = data_preprocessing.fine_grain_classes_str
    #         cg = data_preprocessing.coarse_grain_classes_str
    #
    #         print('\nTrain samples:\n' + '\n'.join([(
    #             f'pred: {(fg[fine_prediction_index], cg[coarse_prediction_index])}, '
    #             f'true: {(fg[fine_gt_index], cg[coarse_gt_index])}')
    #             for fine_prediction_index, coarse_prediction_index, fine_gt_index, coarse_gt_index
    #             in zip(*list(instance.train_pred_data.values()),
    #                    *data_preprocessing.get_ground_truths(test=False, K=instance.K_train))]))
    #
    #         print('\nTest samples:\n' + '\n'.join([(
    #             f'pred: {(fg[fine_prediction_index], cg[coarse_prediction_index])}, '
    #             f'true: {(fg[fine_gt_index], cg[coarse_gt_index])}')
    #             for fine_prediction_index, coarse_prediction_index, fine_gt_index, coarse_gt_index
    #             in zip(*list(instance.test_pred_data.values()),
    #                    *data_preprocessing.get_ground_truths(test=True, K=instance.K_train))]))
    #
    #     return instance

    @staticmethod
    def get_C_str(CC: set[_Condition]) -> str:
        return '{' + ', '.join(str(obj) for obj in CC) + '}'

    @staticmethod
    def get_CC_str(CC: set[(_Condition, data_preprocessing.Label)]) -> str:
        return ('{' + ', '.join(['(' + ', '.join(item_repr) + ')' for item_repr in
                                 [[str(obj) for obj in item] for item in CC]]) + '}')

    def get_predictions(self,
                        test: bool,
                        g: data_preprocessing.Granularity = None) -> typing.Union[np.array, tuple[np.array]]:
        """Retrieves prediction data based on specified test/train mode.

        :param g:
        :param test: True for test data, False for training data.
        :return: Fine-grained and coarse-grained prediction data.
        """
        if g is not None:
            return (self.test_pred_data if test else self.train_pred_data)[g]

        pred_fine_data, pred_coarse_data = [(self.test_pred_data if test else self.train_pred_data)[g]
                                            for g in data_preprocessing.granularities.values()]

        return pred_fine_data, pred_coarse_data

    def test_get_predictions(self):
        assert np.all(self.get_predictions(test=True, g=data_preprocessing.granularities['fine']) ==
                      np.load('test/test_pred_fine.npy'))

    def get_where_label_is_l(self,
                             pred: bool,
                             test: bool,
                             l: data_preprocessing.Label) -> np.array:
        """ Retrieves indices of instances where the specified label is present.

        :param pred: True for prediction, False for ground truth
        :param test: Whether to use test data (True) or training data (False).
        :param l: The label to search for.
        :return: A boolean array indicating which instances have the given label.
        """
        data = self.get_predictions(test=test, g=l.g) if pred else (
            data_preprocessing.get_ground_truths(test=test, K=self.K_test if test else self.K_train, g=l.g))
        where_label_is_l = np.equal(data, l.index)
        return where_label_is_l

    def test_get_where_label_is_l(self,
                                  pred: bool,
                                  test: bool,
                                  l: data_preprocessing.Label,
                                  expected_result: np.array):
        result = self.get_where_label_is_l(pred=pred,
                                           test=test,
                                           l=l)
        print(f'expected_result: {expected_result}')
        print(f'actual result: {result}')
        assert np.all(result == expected_result)

    def get_where_predicted_l(self,
                              test: bool,
                              l: data_preprocessing.Label) -> np.array:
        return self.get_where_label_is_l(pred=True, test=test, l=l)

    def test_get_where_predicted_l(self,
                                   test: bool,
                                   l: data_preprocessing.Label,
                                   expected_result: np.array):
        result = self.get_where_predicted_l(test=test, l=l)
        print(f'expected_result: {expected_result}')
        print(f'actual result: {result}')
        assert np.all(result == expected_result)

    def get_how_many_predicted_l(self,
                                 test: bool,
                                 l: data_preprocessing.Label) -> int:
        """ Retrieves number of instances where the specified label is present.

        :param test: Whether to use test data (True) or training data (False).
        :param l: The label to search for.
        :return: A boolean array indicating which instances have the given label.
        """
        return np.sum(self.get_where_predicted_l(test=test, l=l))

    def test_how_many_predicted_l(self,
                                  test: bool,
                                  l: data_preprocessing.Label,
                                  expected_result: int):
        result = self.get_how_many_predicted_l(test=test, l=l)
        print(f'expected_result: {expected_result}')
        print(f'actual result: {result}')
        assert (np.all(result == expected_result))

    def print_metrics(self,
                      test: bool,
                      prior: bool):

        """Prints performance metrics for given test/train data.

        Calculates and prints various metrics (accuracy, precision, recall, etc.)
        using appropriate true labels and prediction data based on the specified mode.

        :param prior:
        :param test: True to use test data, False to use training data.
        """
        pred_fine_data, pred_coarse_data = self.get_predictions(test=test)
        true_fine_data, true_coarse_data = data_preprocessing.get_ground_truths(test=test, K=self.K_test) if test \
            else data_preprocessing.get_ground_truths(test=test, K=self.K_train)

        vit_pipeline.get_and_print_metrics(pred_fine_data=pred_fine_data,
                                           pred_coarse_data=pred_coarse_data,
                                           loss=self.loss,
                                           true_fine_data=true_fine_data,
                                           true_coarse_data=true_coarse_data,
                                           test=test,
                                           prior=prior,
                                           combined=self.combined,
                                           model_name=self.main_model_name,
                                           lr=self.lr)

    def get_where_predicted_correct(self,
                                    test: bool,
                                    g: data_preprocessing.Granularity) -> np.array:
        """Calculates true positive mask for given granularity and label.

        :param test: Whether to use test data (True) or training data (False).
        :param g: The granularity level.
        :return: A mask with 1s for true positive instances, 0s otherwise.
        """
        ground_truth = data_preprocessing.get_ground_truths(test=test, K=self.K_test, g=g) if test \
            else data_preprocessing.get_ground_truths(test=test, K=self.K_train, g=g)
        return np.equal(self.get_predictions(test=test, g=g), ground_truth)

    def test_get_where_predicted_correct(self,
                                         test: bool,
                                         g: data_preprocessing.Granularity,
                                         expected_result: np.array):
        result = self.get_where_predicted_correct(test=test, g=g)
        print(f'expected_result: {expected_result}')
        print(f'actual result: {result}')
        assert (np.all(result == expected_result))

    def get_where_predicted_incorrect(self,
                                      test: bool,
                                      g: data_preprocessing.Granularity) -> np.array:
        """Calculates false positive mask for given granularity and label.

        :param test: whether to get prediction from train or test set
        :param g: The granularity level
        :return: A mask with 1s for false positive instances, 0s otherwise.
        """
        return 1 - self.get_where_predicted_correct(test=test, g=g)

    def get_where_train_tp_l(self,
                             l: data_preprocessing.Label) -> np.array:
        """ Retrieves indices of training instances where the true label is l and the model correctly predicted l.

        :param l: The label to query.
        :return: A boolean array indicating which training instances satisfy the criteria.
        """
        return self.get_where_predicted_l(test=False, l=l) * self.get_where_predicted_correct(test=False, g=l.g)

    def test_get_where_train_tp_l(self,
                                  l: data_preprocessing.Label,
                                  expected_result: np.array):
        result = self.get_where_train_tp_l(l)
        print(f'expected_result: {expected_result}')
        print(f'actual result: {result}')
        assert np.all(result == expected_result)

    def get_where_train_fp_l(self,
                             l: data_preprocessing.Label) -> np.array:
        """ Retrieves indices of training instances where the predicted label is l and the ground truth is not l.

        :param l: The label to query.
        :return: A boolean array indicating which training instances satisfy the criteria.
        """
        return self.get_where_predicted_l(test=False, l=l) * self.get_where_predicted_incorrect(test=False, g=l.g)

    def test_get_where_train_fp_l(self,
                                  l: data_preprocessing.Label,
                                  expected_result: np.array):
        result = self.get_where_train_fp_l(l)
        print(f'expected_result: {expected_result}')
        print(f'actual result: {result}')
        assert np.all(result == expected_result)

    @staticmethod
    def _get_where_any_conditions_satisfied(C: set[_Condition],
                                            fine_data: typing.Union[np.array, typing.Iterable[np.array]],
                                            coarse_data: typing.Union[np.array, typing.Iterable[np.array]]) -> np.array:
        """Checks where any given conditions are satisfied.

        :param C: A set of `Condition` objects.
        :fine_data: Data that used for Condition having FineGrainLabel l
        :coarse_data: Data that used for Condition having CoarseGrainLabel l
        :return: A NumPy array with True values if the example satisfy any conditions and False otherwise.
        """
        any_condition_satisfied = np.zeros_like(fine_data)

        for cond in C:
            any_condition_satisfied |= cond(fine_data=fine_data, coarse_data=coarse_data)

        return any_condition_satisfied

    def test_get_where_any_conditions_satisfied(self,
                                                C: set[_Condition],
                                                fine_data: typing.Union[np.array, typing.Iterable[np.array]],
                                                coarse_data: typing.Union[np.array, typing.Iterable[np.array]],
                                                expected_result: np.array):
        result = self._get_where_any_conditions_satisfied(C=C,
                                                          fine_data=fine_data,
                                                          coarse_data=coarse_data)
        print(f'expected_result: {expected_result}')
        print(f'actual result: {result}')
        assert np.all(result == expected_result)

    def get_NEG_l_C(self,
                    l: data_preprocessing.Label,
                    C: set[_Condition]) -> int:
        """Calculate the number of train samples that satisfy any of the conditions and are true positive.

        :param C: A set of `Condition` objects.
        :param l: The label of interest.
        :return: The number of instances that is true negative and satisfying all conditions.
        """
        where_train_tp_l = self.get_where_train_tp_l(l=l)
        train_pred_fine_data, train_pred_coarse_data = self.get_predictions(test=False)
        where_any_conditions_satisfied_on_train = (
            self._get_where_any_conditions_satisfied(C=C,
                                                     fine_data=train_pred_fine_data,
                                                     coarse_data=train_pred_coarse_data))
        NEG_l = np.sum(where_train_tp_l * where_any_conditions_satisfied_on_train)

        return NEG_l

    def test_get_NEG_l_C(self,
                         l: data_preprocessing.Label,
                         C: set[_Condition],
                         expected_result: int):
        result = self.get_NEG_l_C(l=l, C=C)
        print(f'expected_result: {expected_result}')
        print(f'actual result: {result}')
        assert result == expected_result

    def get_POS_l_C(self,
                    l: data_preprocessing.Label,
                    C: set[_Condition]) -> int:
        """Calculate the number of train samples that satisfy any conditions for some set of condition
        and are false positive.

        :param C: A set of `Condition` objects.
        :param l: The label of interest.
        :return: The number of instances that are false negative and satisfying some conditions.
        """
        where_train_fp_l = self.get_where_train_fp_l(l=l)
        train_pred_fine_data, train_pred_coarse_data = self.get_predictions(test=False)
        where_any_conditions_satisfied_on_train = (
            self._get_where_any_conditions_satisfied(C=C,
                                                     fine_data=train_pred_fine_data,
                                                     coarse_data=train_pred_coarse_data))
        POS_l = np.sum(where_train_fp_l * where_any_conditions_satisfied_on_train)

        return POS_l

    def test_get_POS_l_C(self,
                         l: data_preprocessing.Label,
                         C: set[_Condition],
                         expected_result: int):
        result = self.get_POS_l_C(l=l, C=C)
        print(f'expected_result: {expected_result}')
        print(f'actual result: {result}')
        assert result == expected_result

    def get_BOD_CC(self,
                   CC: set[(_Condition, data_preprocessing.Label)]) -> (int, np.array):
        """Calculate the number of train samples that satisfy the body of the 2nd rule for some set of condition
        class pair.

        :param CC: A set of `Condition`-`Class` pair.
        :return: The number of instances that satisfy the body of the 2nd rule and the boolean array it.
        """
        train_fine_pred_data, train_coarse_pred_data = self.get_predictions(test=False)
        where_any_pair_is_satisfied_in_train_pred = np.zeros_like(train_fine_pred_data)

        for cond, l_prime in CC:
            where_predicted_l_prime_in_train = self.get_where_predicted_l(test=False, l=l_prime)
            where_condition_is_satisfied_in_train_pred = cond(train_fine_pred_data, train_coarse_pred_data)
            where_pair_is_satisfied = where_predicted_l_prime_in_train * where_condition_is_satisfied_in_train_pred
            where_any_pair_is_satisfied_in_train_pred |= where_pair_is_satisfied

        BOD_l = np.sum(where_any_pair_is_satisfied_in_train_pred)

        return BOD_l, where_any_pair_is_satisfied_in_train_pred

    def test_get_BOD_CC(self,
                        CC: set[(_Condition, data_preprocessing.Label)],
                        expected_result: int):
        result = self.get_BOD_CC(CC=CC)[0]
        print(f'expected_result: {expected_result}')
        print(f'actual result: {result}')
        assert result == expected_result

    def get_POS_l_CC(self,
                     l: data_preprocessing.Label,
                     where_any_pair_is_satisfied_in_train_pred: np.array) -> int:
        """Calculate the number of train samples that satisfy the body of the 2nd rule and head
        (ground truth is l) for a label l and some set of condition class pair.

        :param where_any_pair_is_satisfied_in_train_pred: A boolean mask examples satisfy any `Condition`-`Class` pair.
        :param l: The label of interest.
        :return: The number of instances that satisfy the body of the 2nd rule and the boolean array it.
        """
        where_train_ground_truths_is_l = self.get_where_label_is_l(pred=False, test=False, l=l)
        POS_l_CC = np.sum(where_any_pair_is_satisfied_in_train_pred * where_train_ground_truths_is_l)

        return POS_l_CC

    def test_get_POS_l_CC(self,
                          CC: set[(_Condition, data_preprocessing.Label)],
                          expected_result: int):
        print(f'expected_result: {expected_result}')
        res = self.get_BOD_CC(CC=CC)[0]
        print(f'actual result: {res}')
        assert res == expected_result

    def get_CON_l_CC(self,
                     l: data_preprocessing.Label,
                     CC: set[(_Condition, data_preprocessing.Label)]) -> float:
        """Calculate the ratio of number of samples that satisfy the rule body and head with the ones
        that only satisfy the body, given a set of condition class pairs.

        :param CC: A set of `Condition` - `Label` pairs.
        :param l: The label of interest.
        :return: ratio as defined above
        """

        BOD_CC, where_any_pair_is_satisfied_in_train_pred = self.get_BOD_CC(CC=CC)
        POS_l_CC = self.get_POS_l_CC(l=l,
                                     where_any_pair_is_satisfied_in_train_pred=
                                     where_any_pair_is_satisfied_in_train_pred)
        CON_l_CC = POS_l_CC / BOD_CC if BOD_CC else 0

        return CON_l_CC

    def test_CON_l_CC(self,
                      l: data_preprocessing.Label,
                      CC: set[(_Condition, data_preprocessing.Label)],
                      expected_result: float):
        assert self.get_CON_l_CC(l=l, CC=CC) == expected_result

    def DetRuleLearn(self,
                     l: data_preprocessing.Label) -> set[_Condition]:
        """Learns error detection rules for a specific label and granularity. These rules capture conditions
        that, when satisfied, indicate a higher likelihood of prediction errors for a given label.

        :param l: The label of interest.
        :return: A set of `Condition` representing the learned error detection rules.
        """
        DC_l = set()
        N_l = self.get_how_many_predicted_l(test=False, l=l)

        if N_l:
            P_l = self.train_precisions[l.g][l]
            R_l = self.train_recalls[l.g][l]
            q_l = self.epsilon * N_l * P_l / R_l

            DC_star = {cond for cond in self.condition_datas if self.get_NEG_l_C(l=l, C={cond}) <= q_l}

            while DC_star != set():
                best_score = -1
                best_cond = None

                for cond in DC_star:
                    POS_l_c = self.get_POS_l_C(l=l, C=DC_l.union({cond}))
                    if POS_l_c > best_score:
                        best_score = POS_l_c
                        best_cond = cond

                DC_l = DC_l.union({best_cond})
                DC_star = {cond for cond in self.condition_datas.difference(DC_l)
                           if self.get_NEG_l_C(l=l, C=DC_l.union({cond})) <= q_l}

        return DC_l

    def test_DetRuleLearn(self,
                          l: data_preprocessing.Label,
                          expected_result: set[_Condition]):
        result = self.DetRuleLearn(l=l)
        print(self.get_C_str(result))
        assert result == expected_result

    def _CorrRuleLearn(self,
                       l: data_preprocessing.Label,
                       CC_all: set[(_Condition, data_preprocessing.Label)],
                       shared_index: mp.managers.ValueProxy) -> \
            (data_preprocessing.Label, [tuple[_Condition, data_preprocessing.Label]]):
        """Learns error correction rules for a specific label and granularity. These rules associate conditions
        with alternative labels that are more likely to be correct when those conditions are met.

        :param l: The label of interest.
        :param CC_all: A set of all condition-label pairs to consider for rule learning.
        :return: A set of condition-label pairs.
        """
        CC_l = set()
        CC_l_prime = CC_all.copy()
        CC_sorted = sorted(CC_all, key=lambda cond_and_l: self.get_CON_l_CC(l=l, CC={cond_and_l}), reverse=True)

        with context_handlers.WrapTQDM(total=len(CC_sorted)) as progress_bar:
            for cond_and_l in CC_sorted:
                a = self.get_CON_l_CC(l=l, CC=CC_l.union({cond_and_l})) - self.get_CON_l_CC(l=l, CC=CC_l)
                b = (self.get_CON_l_CC(l=l, CC=CC_l_prime.difference({cond_and_l})) -
                     self.get_CON_l_CC(l=l, CC=CC_l_prime))

                if a >= b:
                    CC_l = CC_l.union({cond_and_l})
                else:
                    CC_l_prime = CC_l_prime.difference({cond_and_l})

                if utils.is_local():
                    progress_bar.update(1)

        print(f'\n{l}: len(CC_l)={len(CC_l)}/{len(CC_all)}, CON_l_CC={self.get_CON_l_CC(l=l, CC=CC_l)}, '
              f'P_l={self.train_precisions[l.g][l]}\n')

        # if self.get_CON_l_CC(l=l, CC=CC_l) <= self.train_precisions[l.g][l]:
        #     CC_l = set()

        if not utils.is_local():
            shared_index.value += 1
            print(f'Completed {shared_index.value}/{len(data_preprocessing.get_labels(l.g).values())}')

        return l, CC_l

    def test_CorrRuleLearn(self,
                           l: data_preprocessing.Label,
                           CC: set[(_Condition, data_preprocessing.Label)],
                           expected_result: float):
        pass

    def DetCorrRuleLearn(self,
                         g: data_preprocessing.Granularity):
        """Learns error detection and correction rules for all labels at a given granularity.

        :param g: The granularity level (e.g., 'fine', 'coarse').
        """
        CC_all = set()  # in this use case where the conditions are fine and coarse predictions
        granularity_labels = data_preprocessing.get_labels(g).values()

        print(f'\nLearning {g}-grain error detection rules...')
        with context_handlers.WrapTQDM(total=len(granularity_labels)) as progress_bar:
            for l in granularity_labels:
                DC_l = self.DetRuleLearn(l=l)

                if len(DC_l):
                    self.error_detection_rules[l] = EDCR.ErrorDetectionRule(l=l, DC_l=DC_l)

                for cond_l in DC_l:
                    if not (isinstance(cond_l, EDCR.PredCondition) and cond_l.l == l):
                        CC_all = CC_all.union({(cond_l, l)})

                if utils.is_local():
                    progress_bar.update(1)

        print(f'\nLearning {g}-grain error correction rules...')
        processes_num = min(len(granularity_labels), mp.cpu_count())

        manager = mp.Manager()
        shared_index = manager.Value('i', 0)

        iterable = [(l, CC_all, shared_index) for l in granularity_labels]

        with mp.Pool(processes_num) as pool:
            CC_ls = pool.starmap(func=self._CorrRuleLearn,
                                 iterable=iterable)

        for l, CC_l in CC_ls:
            if len(CC_l):
                self.error_correction_rules[l] = EDCR.ErrorCorrectionRule(l=l, CC_l=CC_l)
            else:
                print(utils.red_text('\n' + '#' * 10 + f' {l} does not have an error correction rule!\n'))

    def apply_detection_rules(self,
                              g: data_preprocessing.Granularity):
        """Applies error detection rules to test predictions for a given granularity. If a rule is satisfied for
        a particular label, the prediction data for that label is modified with a value of -1,
        indicating a potential error.

        :params g: The granularity of the predictions to be processed.
        """
        test_pred_fine_data, test_pred_coarse_data = self.get_predictions(test=True)
        altered_pred_granularity_data = self.get_predictions(test=True, g=g)

        for rule_g_l in {l: rule_l for l, rule_l in self.error_detection_rules.items() if l.g == g}.values():
            altered_pred_data_l = rule_g_l(test_pred_fine_data=test_pred_fine_data,
                                           test_pred_coarse_data=test_pred_coarse_data)
            altered_pred_granularity_data = np.where(altered_pred_data_l == -1, -1, altered_pred_granularity_data)

        self.test_pred_data[g] = altered_pred_granularity_data

    def test_apply_detection_rules(self,
                                   g: data_preprocessing.Granularity,
                                   expected_result: np.array):
        result = np.where(self.test_pred_data[g] == -1, -1, 0)
        print(f'expected_result: {expected_result}')
        print(f'actual result: {result}')
        assert np.array_equal(result, expected_result)

    def apply_correction_rules(self,
                               g: data_preprocessing.Granularity):
        """Applies error correction rules to test predictions for a given granularity. If a rule is satisfied for a
        particular label, the prediction data for that label is corrected using the rule's logic.

        :param g: The granularity of the predictions to be processed.
        """

        test_pred_fine_data, test_pred_coarse_data = self.get_predictions(test=True)
        altered_pred_granularity_data = self.get_predictions(test=True, g=g)

        altered_pred_granularity_datas = {}
        for l, rule_g_l in {l: rule_l for l, rule_l in self.error_correction_rules.items() if l.g == g}.items():
            altered_pred_granularity_datas[l] = rule_g_l(test_pred_fine_data=test_pred_fine_data,
                                                         test_pred_coarse_data=test_pred_coarse_data)

        # collision_array = np.zeros_like(altered_pred_granularity_data)
        #
        # for l_1, altered_pred_data_l_1, in altered_pred_granularity_datas.items():
        #     for l_2, altered_pred_data_l_2 in altered_pred_granularity_datas.items():
        #         if l_1 != l_2:
        #             where_supposed_to_correct_to_l1 = np.equal(altered_pred_data_l_1, l_1.index)
        #             where_supposed_to_correct_to_l2 = np.equal(altered_pred_data_l_2, l_2.index)
        #             collision_array |= where_supposed_to_correct_to_l1 * where_supposed_to_correct_to_l2

        for l, altered_pred_data_l in altered_pred_granularity_datas.items():
            altered_pred_granularity_data = np.where(
                # (collision_array != 1) &
                (altered_pred_data_l == l.index),
                l.index,
                altered_pred_granularity_data)

        self.test_pred_data[g] = altered_pred_granularity_data

    def apply_reversion_rules(self,
                              g: data_preprocessing.Granularity):
        pred_granularity_data = self.get_predictions(test=True, g=g)

        self.test_pred_data[g] = np.where(pred_granularity_data == -1,
                                          self.original_test_pred_data[g], pred_granularity_data)

    def get_l_correction_rule_support_on_test(self,
                                              l: data_preprocessing.Label) -> float:
        if l not in self.error_detection_rules:
            return 0

        r_l = self.error_detection_rules[l]
        where_predicted_l = self.get_where_predicted_l(test=True, l=l)

        where_any_pair_satisfied = r_l.get_where_any_pair_satisfied(test_pred_fine_data=
                                                                    self.test_pred_data[
                                                                        data_preprocessing.granularities['fine']],
                                                                    test_pred_coarse_data=
                                                                    self.test_pred_data[
                                                                        data_preprocessing.granularities['coarse']])
        where_predicted_l_and_any_pair_satisfied = where_predicted_l * where_any_pair_satisfied
        num_predicted_l_and_any_pair_satisfied = np.sum(where_predicted_l_and_any_pair_satisfied)
        N_l = self.get_how_many_predicted_l(test=True, l=l)
        s_l = num_predicted_l_and_any_pair_satisfied / N_l

        return s_l

    def get_l_correction_rule_confidence_on_test(self,
                                                 l: data_preprocessing.Label) -> float:
        if l not in self.error_correction_rules:
            return 0

        r_l = self.error_correction_rules[l]
        return self.get_CON_l_CC(l=l, CC=r_l.C_l)

    def get_l_test_precision_score(self,
                                   l: data_preprocessing):
        return precision_score(y_true=data_preprocessing.get_ground_truths(test=True,
                                                                           K=self.K_test,
                                                                           g=l.g),
                               y_pred=self.test_pred_data[l.g],
                               labels=range(len(data_preprocessing.get_labels(l.g))),
                               average=None)[l.index]

    def get_l_theoretical_precision_increase(self,
                                             l: data_preprocessing.Label) -> float:
        s_l = self.get_l_correction_rule_support_on_test(l=l)
        c_l = self.get_l_correction_rule_confidence_on_test(l=l)
        p_l = self.get_l_test_precision_score(l=l)

        return s_l / (1 - s_l) * (c_l + p_l - 1)

    def get_g_theoretical_precision_increase(self,
                                             g: data_preprocessing.Granularity):
        return np.mean([self.get_l_theoretical_precision_increase(l=l)
                        for l in data_preprocessing.get_labels(g).values()])

    def get_l_theorem_1_condition(self,
                                  l: data_preprocessing.Label):
        return self.get_l_correction_rule_support_on_test(l=l) + self.get_l_test_precision_score(l=l) <= 1

    def get_g_theorem_1_condition(self,
                                  g: data_preprocessing.Granularity):
        return np.array([self.get_l_theorem_1_condition(l=l) for l in data_preprocessing.get_labels(g).values()])


#
if __name__ == '__main__':
    edcr = EDCR(epsilon=0.1,
                main_model_name='vit_b_16',
                combined=True,
                loss='BCE',
                lr=0.0001,
                num_epochs=20)
    # edcr.print_metrics(test=False, prior=True)
<<<<<<< HEAD
    edcr.print_metrics(test=True, prior=True)

    for g_i in data_preprocessing.granularities.values():
        edcr.DetCorrRuleLearn(g=g_i)

    # print([edcr.get_l_correction_rule_support_on_test(l=l) for l in
    #        list(data_preprocessing.fine_grain_labels.values()) +
    #        list(data_preprocessing.coarse_grain_labels.values())])

    for g_i in data_preprocessing.granularities:
        edcr.apply_detection_rules(g=g_i)

        # edcr.print_metrics(test=True, prior=False)
        # edcr.print_metrics(test=True, prior=False)
        # print(edcr.get_g_theoretical_precision_increase(g=data_preprocessing.granularities['fine']))
        # print(edcr.get_g_theoretical_precision_increase(g=data_preprocessing.granularities['coarse']))
        # print(edcr.get_theorem_1_condition_for_g(g=data_preprocessing.granularities['fine']))
        # print(edcr.get_theorem_1_condition_for_g(g=data_preprocessing.granularities['coarse']))

        edcr.apply_correction_rules(g=g_i)
        edcr.apply_reversion_rules(g=g_i)

    edcr.print_metrics(test=True, prior=False)
=======
    # edcr.print_metrics(test=True, prior=True)

    print(edcr.get_where_label_is_l.__name__)

    # for g in data_preprocessing.granularities.values():
    #     edcr.DetCorrRuleLearn(g=g)
    #
    # # print([edcr.get_l_correction_rule_support_on_test(l=l) for l in
    # #        list(data_preprocessing.fine_grain_labels.values()) +
    # #        list(data_preprocessing.coarse_grain_labels.values())])
    #
    # for g in data_preprocessing.granularities:
    #     edcr.apply_detection_rules(g=g)
    #
    #     # edcr.print_metrics(test=True, prior=False)
    #     # edcr.print_metrics(test=True, prior=False)
    #     # print(edcr.get_g_theoretical_precision_increase(g=data_preprocessing.granularities['fine']))
    #     # print(edcr.get_g_theoretical_precision_increase(g=data_preprocessing.granularities['coarse']))
    #     # print(edcr.get_theorem_1_condition_for_g(g=data_preprocessing.granularities['fine']))
    #     # print(edcr.get_theorem_1_condition_for_g(g=data_preprocessing.granularities['coarse']))
    #
    #     edcr.apply_correction_rules(g=g)
    #     edcr.apply_reversion_rules(g=g)
    #
    # edcr.print_metrics(test=True, prior=False)
>>>>>>> c0f78dc1
<|MERGE_RESOLUTION|>--- conflicted
+++ resolved
@@ -867,6 +867,7 @@
         print(f'actual result: {result}')
         assert np.array_equal(result, expected_result)
 
+
     def apply_correction_rules(self,
                                g: data_preprocessing.Granularity):
         """Applies error correction rules to test predictions for a given granularity. If a rule is satisfied for a
@@ -968,7 +969,6 @@
         return np.array([self.get_l_theorem_1_condition(l=l) for l in data_preprocessing.get_labels(g).values()])
 
 
-#
 if __name__ == '__main__':
     edcr = EDCR(epsilon=0.1,
                 main_model_name='vit_b_16',
@@ -977,31 +977,6 @@
                 lr=0.0001,
                 num_epochs=20)
     # edcr.print_metrics(test=False, prior=True)
-<<<<<<< HEAD
-    edcr.print_metrics(test=True, prior=True)
-
-    for g_i in data_preprocessing.granularities.values():
-        edcr.DetCorrRuleLearn(g=g_i)
-
-    # print([edcr.get_l_correction_rule_support_on_test(l=l) for l in
-    #        list(data_preprocessing.fine_grain_labels.values()) +
-    #        list(data_preprocessing.coarse_grain_labels.values())])
-
-    for g_i in data_preprocessing.granularities:
-        edcr.apply_detection_rules(g=g_i)
-
-        # edcr.print_metrics(test=True, prior=False)
-        # edcr.print_metrics(test=True, prior=False)
-        # print(edcr.get_g_theoretical_precision_increase(g=data_preprocessing.granularities['fine']))
-        # print(edcr.get_g_theoretical_precision_increase(g=data_preprocessing.granularities['coarse']))
-        # print(edcr.get_theorem_1_condition_for_g(g=data_preprocessing.granularities['fine']))
-        # print(edcr.get_theorem_1_condition_for_g(g=data_preprocessing.granularities['coarse']))
-
-        edcr.apply_correction_rules(g=g_i)
-        edcr.apply_reversion_rules(g=g_i)
-
-    edcr.print_metrics(test=True, prior=False)
-=======
     # edcr.print_metrics(test=True, prior=True)
 
     print(edcr.get_where_label_is_l.__name__)
@@ -1026,5 +1001,4 @@
     #     edcr.apply_correction_rules(g=g)
     #     edcr.apply_reversion_rules(g=g)
     #
-    # edcr.print_metrics(test=True, prior=False)
->>>>>>> c0f78dc1
+    # edcr.print_metrics(test=True, prior=False)