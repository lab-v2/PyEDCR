--- conflicted
+++ resolved
@@ -5,12 +5,6 @@
 import multiprocessing as mp
 import multiprocessing.managers
 import warnings
-<<<<<<< HEAD
-import matplotlib.pyplot as plt
-import heapq
-import copy
-=======
->>>>>>> aa10038f
 import random
 
 warnings.filterwarnings('ignore')
@@ -618,24 +612,11 @@
 
         return DC_l
 
-    def objective_function(self,
-                           l: data_preprocessing.Label,
-                           CC: set[(_Condition, data_preprocessing.Label)]):
-        return self.get_CON_l_CC(l=l, CC=CC) * self.get_CON_l_CC(l=l, CC=CC) * self.get_BOD_CC(CC)[0]
-
     def _CorrRuleLearn(self,
                        l: data_preprocessing.Label,
-<<<<<<< HEAD
-                       CC_all: set[(_Condition, data_preprocessing.Label)],
-                       shared_index: mp.managers.ValueProxy,
-                       beam_width: int = 30,
-                       relaxation: int = 0.3) -> \
-            (data_preprocessing.Label, [tuple[_Condition, data_preprocessing.Label]]):
-=======
                        CC_all: set[(conditions.Condition, data_preprocessing.Label)],
                        shared_index: mp.managers.ValueProxy) -> \
             (data_preprocessing.Label, [tuple[conditions.Condition, data_preprocessing.Label]]):
->>>>>>> aa10038f
         """Learns error correction rules for a specific label and granularity. These rules associate conditions
         with alternative labels that are more likely to be correct when those conditions are met.
 
@@ -644,13 +625,6 @@
         :return: A set of condition-label pairs.
         """
         CC_l = set()
-<<<<<<< HEAD
-        beam = []
-        temp_beam = []
-        counter = 0
-        # Pre-calculate p_l for efficiency
-        p_l = self.get_l_precision_and_recall(test=False, l=l)[0]
-=======
 
         CC_l_prime = CC_all
         CC_sorted = sorted(CC_l_prime, key=lambda c_l: self.get_CON_l_CC(test=False, l=l, CC={c_l}))
@@ -672,47 +646,16 @@
                     CC_l = CC_l.union({cond_and_l})
                 else:
                     CC_l_prime = CC_l_prime.difference({cond_and_l})
->>>>>>> aa10038f
-
-        # Initialise the beam with the top beam_width candidates
-        for cond_and_l in heapq.nlargest(beam_width, CC_all,
-                                         key=lambda c_l: self.objective_function(l=l, CC={c_l})):
-            CC_candidate = {cond_and_l}
-            score = self.objective_function(l=l, CC=CC_candidate)
-            heapq.heappush(beam, (score, CC_candidate))
-
-        while counter <= 10:
-            temp_beam = copy.copy(beam)
-
-            for _, CC_candidate in beam:
-                expanded_candidates = [
-                    CC_candidate.union({cond_and_l})
-                    for cond_and_l in CC_all.difference(CC_candidate)
-                ]
-
-                # Evaluate and maintain the top-k candidates in the beam
-                for expanded_candidate in expanded_candidates:
-                    score = self.objective_function(l=l, CC=expanded_candidate)
-                    heapq.heappush(temp_beam, (score, expanded_candidate))
-                    if len(temp_beam) > beam_width:
-                        heapq.heappop(temp_beam)  # Keep only the top-k candidates
-
-            beam = temp_beam
-            counter += 1
-
-        # Choose the best candidate from the final beam
-        best_CC_l = sorted(beam, key=lambda x: x[0], reverse=True)[0][1]
-        CC_l = best_CC_l
+
+                if utils.is_local():
+                    progress_bar.update(1)
+
+        assert CC_l_prime == CC_l
 
         p_l = self.get_l_precision_and_recall(test=False, l=l)[0]
-<<<<<<< HEAD
-        CON_CC_l = self.get_CON_l_CC(l=l, CC=CC_l)
-        POS_CC_l = self.get_BOD_CC(CC=CC_l)[0] * self.get_CON_l_CC(l=l, CC=CC_l)
-=======
         CON_CC_l = self.get_CON_l_CC(test=False, l=l, CC=CC_l)
->>>>>>> aa10038f
-
-        print(f'\n{l}: len(CC_l)={len(CC_l)}/{len(CC_all)}, CON_l_CC={CON_CC_l}, POS_l_CC={POS_CC_l}, '
+
+        print(f'\n{l}: len(CC_l)={len(CC_l)}/{len(CC_all)}, CON_l_CC={CON_CC_l}, '
               f'p_l={p_l}\n')
 
         # if CON_CC_l <= p_l:
@@ -1080,7 +1023,7 @@
         for g in data_preprocessing.granularities.values():
             self.apply_correction_rules(test=test, g=g)
 
-        self.print_metrics(test=test, prior=False, stage='post_correction', print_inconsistencies=True)
+        self.print_metrics(test=test, prior=False, stage='post_correction', print_inconsistencies=False)
 
 
 if __name__ == '__main__':
